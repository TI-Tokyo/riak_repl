--- conflicted
+++ resolved
@@ -17,23 +17,16 @@
       fail-fast: false
       matrix:
         otp:
-<<<<<<< HEAD
           - "24"
           - "23"
           - "22"
-=======
-          - "25.1"
-          - "24.3"
-          - "22.3"
->>>>>>> f27f74ed
 
     container:
       image: erlang:${{ matrix.otp }}
 
     steps:
-      - uses: lukka/get-cmake@latest
       - uses: actions/checkout@v2
       - name: Compile
-        run: apt-get update && apt-get install -y cmake && ./rebar3 compile
+        run: make
       - name: Run tests
         run: make check