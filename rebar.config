--- conflicted
+++ resolved
@@ -9,19 +9,11 @@
 {xref_queries, [{"(XC - UC) || (XU - X - B - cluster_info : Mod)", []}]}.
 
 {deps, [
-<<<<<<< HEAD
         {lager, "(2.0|2.1|2.2).*", {git, "git://github.com/basho/lager.git", {tag, "2.2.3"}}},
         {ranch, "0.4.0-p1", {git, "git://github.com/basho/ranch.git", {tag, "0.4.0-p1"}}},
         {ebloom, ".*", {git, "git://github.com/basho/ebloom.git", {tag, "2.0.0"}}},
-        {riak_kv, ".*", {git, "git://github.com/basho/riak_kv.git", {branch, "riak_ts-develop"}}},
-        {riak_repl_pb_api, ".*", {git, "git@github.com:basho/riak_repl_pb_api.git", {branch, "riak_ts-develop"}}}
-=======
-        {lager, ".*", {git, "git://github.com/basho/lager.git", {tag, "3.2.2"}}},
-        {ranch, "0.4.0-p1", {git, "git://github.com/basho/ranch.git", {tag, "0.4.0-p1"}}},
-        {ebloom, ".*", {git, "git://github.com/basho/ebloom.git", {tag, "2.0.0"}}},
-        {riak_kv, ".*", {git, "git://github.com/basho/riak_kv.git", {tag, "2.1.3"}}},
-        {riak_repl_pb_api, ".*", {git, "git@github.com:basho/riak_repl_pb_api.git", {tag, "2.4.0"}}}
->>>>>>> df2a117b
+        {riak_kv, ".*", {git, "git://github.com/basho/riak_kv.git", {branch, "kv_ts_merge"}}},
+        {riak_repl_pb_api, ".*", {git, "git@github.com:basho/riak_repl_pb_api.git", {branch, "kv_ts_merge"}}}
        ]}.
 
 {edoc_opts, [{preprocess, true}]}.