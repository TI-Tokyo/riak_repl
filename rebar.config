--- conflicted
+++ resolved
@@ -20,19 +20,12 @@
 {eunit_opts, [verbose]}.
 
 {deps, [
-<<<<<<< HEAD
         {ranch, "2.1.0"},
         {ebloom,{git, "https://github.com/basho/ebloom.git", {tag, "2.1.0"}}},
         {riak_kv, {git, "https://github.com/TI-Tokyo/riak_kv.git", {branch, "develop"}}}
-=======
-        {lager, {git, "https://github.com/erlang-lager/lager.git", {tag, "3.8.0"}}},
-        {ranch, {git, "https://github.com/ninenines/ranch.git", {tag, "1.6.2"}}},
-        {ebloom,{git, "https://github.com/basho/ebloom.git", {tag, "2.1.0"}}},
-        {riak_kv, {git, "https://github.com/basho/riak_kv.git", {tag, "riak_kv-3.0.15"}}}
->>>>>>> 1b3f6028
        ]}.
 
-{plugins, [{rebar3_gpb_plugin, {git, "https://github.com/basho/rebar3_gpb_plugin", {tag, "2.15.1+riak.3.0.4"}}}]}.
+{plugins, [{rebar3_gpb_plugin, "2.22.1"}]}.
 
 {gpb_opts, [{module_name_suffix, "_pb"},
             {msg_name_to_lower, true},
