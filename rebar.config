--- conflicted
+++ resolved
@@ -1,88 +1,41 @@
 %%-*- mode: erlang -*-
 {minimum_otp_vsn, "22.0"}.
-
-{deps,
- [{lager, {git, "https://github.com/erlang-lager/lager.git", {tag, "3.8.0"}}},
-  {ranch, {git, "https://github.com/ninenines/ranch.git", {tag, "1.6.0"}}},
-  {ebloom,{git, "https://github.com/basho/ebloom.git", {tag, "2.1.0"}}},
-  {riak_kv, {git, "https://github.com/TI-Tokyo/riak_kv.git", {branch, "riak_ts-develop-3.0"}}}
- ]}.
-
-{plugins,
- [{rebar3_gpb_plugin, {git, "https://github.com/basho/rebar3_gpb_plugin", {tag, "2.15.1+riak.3.0.4"}}},
-  {eqc_rebar, {git, "https://github.com/Quviq/eqc-rebar", {branch, "master"}}}
- ]
-}.
-
-<<<<<<< HEAD
-{erl_opts,
- [debug_info,
-  warnings_as_errors,
-  {i, "./_build/default/plugins/gpb/include"},
-  {parse_transform, lager_transform}
- ]
-}.
-=======
-{cover_enabled, true}.
-
-{erl_opts, [debug_info, 
+{erl_opts, [debug_info,
             warnings_as_errors,
-            {i, "./_build/default/plugins/gpb/include"},
-            {platform_define, "^[0-9]+", namespaced_types},
-            {platform_define, "^[2-9][1-9](.?[0-9]*)", otp21},
-            {platform_define, "^[2-9][2-9](.?[0-9]*)", otp22}]}.
+            {i, "./_build/default/plugins/gpb/include"}]}.
 
 {erl_first_files, ["src/gen_leader.erl"]}.
 
-{xref_checks,[
-        undefined_function_calls,
-        undefined_functions]}.
+{xref_checks,
+ [undefined_function_calls,
+  undefined_functions
+ ]
+}.
 
 {xref_queries, [{"(XC - UC) || (XU - X - B - cluster_info : Mod)", []}]}.
 
 {eunit_opts, [verbose]}.
 
-{deps, [
-        {ranch, {git, "https://github.com/ninenines/ranch.git", {tag, "1.8.0"}}},
+{deps, [{ranch, {git, "https://github.com/ninenines/ranch.git", {tag, "1.8.0"}}},
         {ebloom,{git, "https://github.com/basho/ebloom.git", {tag, "2.1.0"}}},
-        {riak_kv, {git, "https://github.com/basho/riak_kv.git", {branch, "develop"}}}
+        {riak_kv, {git, "https://github.com/TI-Tokyo/riak_kv.git", {branch, "riak_ts-develop"}}}
        ]}.
->>>>>>> c8f63e34
 
-{erl_first_files,
- ["src/gen_leader.erl"
- ]
-}.
+{plugins, [{rebar3_gpb_plugin, {git, "https://github.com/basho/rebar3_gpb_plugin", {tag, "2.15.1+riak.3.0.4"}}},
+           {eqc_rebar, {git, "https://github.com/Quviq/eqc-rebar", {branch, "master"}}}]}.
 
-{gpb_opts,
- [{module_name_suffix, "_pb"},
-  {msg_name_to_lower, true},
-  {i, "src"}
- ]
-}.
+{gpb_opts, [{module_name_suffix, "_pb"},
+            {msg_name_to_lower, true},
+            {i, "src"}]}.
 
-{provider_hooks,
- [{pre, [{compile, {protobuf, compile}}]}
- ]
-}.
+{provider_hooks, [{pre, [{compile, {protobuf, compile}}]}]}.
 
-{cover_enabled, true}.
+{dialyzer, [{plt_apps, all_deps}]}.
 
 {profiles,
-<<<<<<< HEAD
- [{test,
-   [{deps, [meck]}
-   ]
-  },
-  {eqc,
-   [{deps, [meck]}, {erl_opts, [{d, 'EQC'}]}]}
- ]
-}.
-=======
-       [{test, [{deps, [meck]}]},
-        {eqc, [{deps, [meck]}, {erl_opts, [{d, 'EQC'}]}]},
-        {gha, [{erl_opts, [{d, 'GITHUBEXCLUDE'}]}]}
-]}.
+ [{test, [{deps, [meck]}]},
+  {eqc, [{deps, [meck]}, {erl_opts, [{d, 'EQC'}]}]},
+  {gha, [{erl_opts, [{d, 'GITHUBEXCLUDE'}]}]}
+ ]}.
 
-{edoc_opts, [{preprocess, true}]}.
->>>>>>> c8f63e34
+{edoc_opts, [{preprocess, true}]}.