%% Riak EnterpriseDS
%% Copyright 2013 Basho Technologies, Inc. All Rights Reserved.

-module(riak_repl_aae_source).
-behaviour(gen_fsm).

-include("riak_repl.hrl").
-include("riak_repl_aae_fullsync.hrl").

%% API
-export([start_link/7, start_exchange/1]).

%% FSM states
-export([prepare_exchange/2,
         update_trees/2,
         cancel_fullsync/1,
         key_exchange/2,
         compute_differences/2,
         send_diffs/2,
         send_diffs/3,
         send_missing/3,
         bloom_fold/3]).

%% gen_fsm callbacks
-export([init/1, handle_event/3, handle_sync_event/4, handle_info/3,
         terminate/3, code_change/4]).

-export([replicate_diff/3]).

-type index() :: non_neg_integer().
-type index_n() :: {index(), pos_integer()}.

-record(exchange, {mode   :: inline | buffered,
                   buffer :: ets:tid(),
                   bloom  :: reference(), %% ebloom
                   limit  :: non_neg_integer(),
                   count  :: non_neg_integer()
                  }).

-type exchange() :: #exchange{}.

-record(state, {cluster,
                client,     %% riak:local_client()
                transport,
                socket,
                index       :: index(),
                indexns     :: [index_n()],
                tree_pid    :: pid(),
                tree_mref   :: reference(),
                built       :: non_neg_integer(),
                timeout     :: pos_integer(),
                wire_ver    :: atom(),
                diff_batch_size = 1000 :: non_neg_integer(),
                estimated_nr_keys :: non_neg_integer(),
                local_lock = false :: boolean(),
                owner       :: pid(),
                proto       :: term(),
                exchange    :: exchange()
               }).

%% Per state transition timeout used by certain transitions
-define(DEFAULT_ACTION_TIMEOUT, 300000). %% 5 minutes

%% the first this many differences are not put in the bloom
%% filter, but simply sent to the remote site directly.
-define(GET_OBJECT_LIMIT, 1000).

%% Diff percentage needed to use bloom filter
-define(DIFF_PERCENTAGE, 5).

%%%===================================================================
%%% API
%%%===================================================================

-spec start_link(term(), term(), term(), term(), index(), pid(), term())
                -> {ok,pid()} | ignore | {error, term()}.
start_link(Cluster, Client, Transport, Socket, Partition, OwnerPid, Proto) ->
    gen_fsm:start_link(?MODULE, [Cluster, Client, Transport, Socket, Partition, OwnerPid, Proto], []).

start_exchange(AAESource) ->
    lager:debug("Send start_exchange to AAE fullsync sink worker"),
    gen_fsm:send_event(AAESource, start_exchange).

cancel_fullsync(Pid) ->
    gen_fsm:send_event(Pid, cancel_fullsync).

%%%===================================================================
%%% gen_fsm callbacks
%%%===================================================================

init([Cluster, Client, Transport, Socket, Partition, OwnerPid, Proto]) ->
    lager:info("AAE fullsync source worker started for partition ~p",
               [Partition]),

<<<<<<< HEAD
=======
    Ver = riak_repl_util:deduce_wire_version_from_proto(Proto),
    {_, ClientVer, _} = Proto,
>>>>>>> 30452821
    State = #state{cluster=Cluster,
                   client=Client,
                   transport=Transport,
                   socket=Socket,
                   index=Partition,
                   built=0,
                   owner=OwnerPid,
<<<<<<< HEAD
                   wire_ver=w1,
                   proto=Proto},
=======
                   wire_ver=Ver,
                   proto=ClientVer},
>>>>>>> 30452821
    {ok, prepare_exchange, State}.

handle_event(_Event, StateName, State) ->
    {next_state, StateName, State}.

handle_sync_event(stop,_F,_StateName,State) ->
    {stop, normal, ok, State};

handle_sync_event(status, _From, StateName, State) ->
    Res = [{state, StateName},
           {partition_syncing, State#state.index},
           {wire_ver, State#state.wire_ver},
           {trees_built, State#state.built}
          ],
    {reply, Res, StateName, State};

handle_sync_event(_Event, _From, StateName, State) ->
    {reply, ok, StateName, State}.

handle_info({'DOWN', TreeMref, process, Pid, Why}, _StateName, State=#state{tree_mref=TreeMref}) ->
    %% Local hashtree process went down. Stop exchange.
    lager:info("Monitored pid ~p, AAE Hashtree process went down because: ~p", [Pid, Why]),
    send_complete(State),
    {stop, {aae_hashtree_went_down, Why}, State};
handle_info(Error={'DOWN', _, _, _, _}, _StateName, State) ->
    %% Something else exited. Stop exchange.
    lager:info("Something went down ~p", [Error]),
    send_complete(State),
    {stop, something_went_down, State};
handle_info({tcp_closed, Socket}, _StateName, State=#state{socket=Socket}) ->
    lager:info("AAE source connection to ~p closed", [State#state.cluster]),
    {stop, {tcp_closed, Socket}, State};
handle_info({tcp_error, Socket, Reason}, _StateName, State) ->
    lager:error("AAE source connection to ~p closed unexpectedly: ~p",
                [State#state.cluster, Reason]),
    {stop, {tcp_error, Socket, Reason}, State};
handle_info({ssl_closed, Socket}, _StateName, State=#state{socket=Socket}) ->
    lager:info("AAE source ssl connection to ~p closed", [State#state.cluster]),
    {stop, {ssl_closed, Socket}, State};
handle_info({ssl_error, Socket, Reason}, _StateName, State) ->
    lager:error("AAE source ssl connection to ~p closed unexpectedly with: ~p",
                [State#state.cluster, Reason]),
    {stop, {ssl_error, Socket, Reason}, State};
handle_info(_Info, StateName, State) ->
    {next_state, StateName, State}.

terminate(_Reason, _StateName, _State) ->
    ok.

code_change(_OldVsn, StateName, State, _Extra) ->
    {ok, StateName, State}.

%%%===================================================================
%%% gen_fsm states
%%%===================================================================

%% @doc Initial state. Attempt to acquire all necessary exchange locks.
%%      In order, acquire local concurrency lock, local tree lock,
%%      remote concurrency lock, and remote tree lock. Exchange will
%%      timeout if locks cannot be acquired in a timely manner.
prepare_exchange(cancel_fullsync, State) ->
    lager:info("AAE fullsync source cancelled for partition ~p", [State#state.index]),
    send_complete(State),
    {stop, normal, State};
prepare_exchange(start_exchange, State0=#state{transport=Transport,
                                              socket=Socket,
                                              index=Partition,
                                              local_lock=Lock}) when Lock == false ->
    TcpOptions = [{keepalive, true},
                  {packet, 4},
                  {active, false},  %% passive mode, messages must be received with recv
                  {nodelay, true},
                  {header, 1}],
    %% try to get local lock of the tree
    ok = Transport:setopts(Socket, TcpOptions),
    ok = send_synchronous_msg(?MSG_INIT, Partition, State0),

    %% Timeout for AAE.
    Timeout = app_helper:get_env(riak_kv,
                                 anti_entropy_timeout,
                                 ?DEFAULT_ACTION_TIMEOUT),

    %% List of IndexNs to iterate over.
    IndexNs = riak_kv_util:responsible_preflists(Partition),

    case riak_kv_vnode:hashtree_pid(Partition) of
        {ok, TreePid} ->
            TreeMref = monitor(process, TreePid),
            State = State0#state{timeout=Timeout,
                                 indexns=IndexNs,
                                 tree_pid=TreePid,
                                 tree_mref=TreeMref},
            case riak_kv_index_hashtree:get_lock(TreePid, fullsync_source) of
                ok ->
                    prepare_exchange(start_exchange, State#state{local_lock=true});
                Error ->
                    lager:info("AAE source failed get_lock for partition ~p, got ~p",
                               [Partition, Error]),
                    {stop, Error, State}
            end;
        {error, wrong_node} ->
            {stop, wrong_node, State0}
    end;
prepare_exchange(start_exchange, State=#state{index=Partition}) ->
    %% try to get the remote lock
    case send_synchronous_msg(?MSG_LOCK_TREE, State) of
        ok ->
            update_trees(init, State);
        Error ->
            lager:info("Remote lock tree for partition ~p failed, got ~p",
                          [Partition, Error]),
            send_complete(State),
            {stop, {remote, Error}, State}
    end.

%% @doc Now that locks have been acquired, ask both the local and remote
%%      hashtrees to perform a tree update. If updates do not occur within
%%      a timely manner, the exchange will timeout. Since the trees will
%%      continue to finish the update even after the exchange times out,
%%      a future exchange should eventually make progress.
update_trees(init, State) ->
    NumKeys = 10000000,
    {ok, Bloom} = ebloom:new(NumKeys, 0.01, random:uniform(1000)),
    Limit = app_helper:get_env(riak_repl, fullsync_direct_limit, ?GET_OBJECT_LIMIT),
    Mode = app_helper:get_env(riak_repl, fullsync_direct_mode, inline),
    Buffer = case Mode of
                 inline ->
                     undefined;
                 buffered ->
                     ets:new(?MODULE, [public, set])
             end,
    Exchange = #exchange{mode=Mode,
                         buffer=Buffer,
                         bloom=Bloom,
                         limit=Limit,
                         count=0},
    State2 = State#state{exchange=Exchange},
    update_trees(start_exchange, State2);
update_trees(cancel_fullsync, State) ->
    lager:info("AAE fullsync source cancelled for partition ~p", [State#state.index]),
    send_complete(State),
    {stop, normal, State};
update_trees(finish_fullsync, State=#state{owner=Owner}) ->
    send_complete(State),
    lager:info("AAE fullsync source completed partition ~p",
               [State#state.index]),
    riak_repl2_fssource:fullsync_complete(Owner),
    %% TODO: Why stay in update_trees? Should we stop instead?
    {next_state, update_trees, State};
update_trees(continue, State=#state{indexns=IndexNs}) ->
    case IndexNs of
        [_] ->
            send_diffs(init, State);
        [_|RestNs] ->
            State2 = State#state{built=0, indexns=RestNs},
            gen_fsm:send_event(self(), start_exchange),
            {next_state, update_trees, State2}
    end;
update_trees(start_exchange, State=#state{tree_pid=TreePid,
                                          index=Partition,
<<<<<<< HEAD
                                          indexns=[IndexN|_IndexNs]}) ->
    lager:debug("Start exchange for partition,IndexN ~p,~p", [Partition, IndexN]),
    update_request(TreePid, {Partition, undefined}, IndexN),
    case send_synchronous_msg(?MSG_UPDATE_TREE, IndexN, State) of
        ok ->
            update_trees({tree_built, Partition, IndexN}, State);
        not_responsible ->
            update_trees({not_responsible, Partition, IndexN}, State)
    end;
=======
                                          indexns=IndexNs}) ->
    lager:info("Start update for partition,IndexN ~p,~p", [Partition, IndexNs]),
    lists:foreach(fun(IndexN) ->
                          update_request(TreePid, {Partition, undefined}, IndexN),
                          case send_synchronous_msg(?MSG_UPDATE_TREE, IndexN, State) of
                              ok ->
                                  gen_fsm:send_event(self(), {tree_built, Partition, IndexN});
                              not_responsible ->
                                  gen_fsm:send_event(self(), {not_responsible, Partition, IndexN}, State)
                          end
                  end, IndexNs),
    {next_state, update_trees, State};
>>>>>>> 30452821

update_trees({not_responsible, Partition, IndexN}, State = #state{owner=Owner}) ->
    lager:debug("VNode ~p does not cover preflist ~p", [Partition, IndexN]),
    gen_server:cast(Owner, not_responsible),
    {stop, normal, State};
update_trees({tree_built, _, _}, State = #state{indexns=IndexNs}) ->
    Built = State#state.built + 1,
    NeededBuilts = length(IndexNs) * 2, %% All local and remote
    case Built of
        NeededBuilts ->
            %% Trees build now we can estimate how many keys
            {ok, EstimatedNrKeys} = riak_kv_index_hashtree:estimate_keys(State#state.tree_pid),
            lager:info("EstimatedNrKeys ~p for partition ~p", [EstimatedNrKeys, State#state.index]),

            lager:debug("Moving to key exchange state"),
            gen_fsm:send_event(self(), start_key_exchange),
            {next_state, key_exchange, State#state{built=Built, estimated_nr_keys = EstimatedNrKeys}};
        _ ->
            {next_state, update_trees, State#state{built=Built}}
    end.

%% @doc Now that locks have been acquired and both hashtrees have been updated,
%%      perform a key exchange and trigger replication for any divergent keys.
key_exchange(cancel_fullsync, State) ->
    lager:info("AAE fullsync source cancelled for partition ~p", [State#state.index]),
    send_complete(State),
    {stop, normal, State};
key_exchange(start_key_exchange, State=#state{cluster=Cluster,
                                              transport=Transport,
                                              socket=Socket,
                                              index=Partition,
                                              tree_pid=TreePid,
                                              exchange=Exchange,
                                              indexns=[IndexN|_IndexNs]}) ->
    lager:debug("Starting fullsync key exchange with ~p for ~p/~p",
               [Cluster, Partition, IndexN]),

    SourcePid = self(),

    %% A function that receives callbacks from the hashtree:compare engine.
    %% This will send messages to ourself, handled in compare_loop(), that
    %% allow us to pass control of the TCP socket around. This is needed so
    %% that the process needing to send/receive on that socket has ownership
    %% of it.
    Remote = fun(init, _) ->
                     %% cause control of the socket to be given to AAE so that
                     %% the get_bucket and key_hashes can send messages via the
                     %% socket (with correct ownership). We'll send a 'ready'
                     %% back here once the socket ownership is transfered and
                     %% we are ready to proceed with the compare.
                     gen_fsm:send_event(SourcePid, {'$aae_src', worker_pid, self()}),
                     receive
                         {'$aae_src', ready, SourcePid} ->
                             ok
                     end;
                (get_bucket, {L, B}) ->
                     wait_get_bucket(L, B, IndexN, State);
                (key_hashes, Segment) ->
                     wait_get_segment(Segment, IndexN, State);
                (start_exchange_level, {Level, Buckets}) ->
                     _ = [async_get_bucket(Level, B, IndexN, State) || B <- Buckets],
                     ok;
                (start_exchange_segments, Segments) ->
                     _ = [async_get_segment(Segment, IndexN, State) || Segment <- Segments],
                     ok;
                (final, _) ->
                     %% give ourself control of the socket again
                     ok = Transport:controlling_process(Socket, SourcePid)
             end,

    %% Unclear if we should allow exchange to run indefinitely or enforce
    %% a timeout. The problem is that depending on the number of keys and
    %% key differences, exchange can take arbitrarily long. For now, go with
    %% unbounded exchange, with the ability to cancel exchanges through the
    %% entropy manager if needed.

    %% accumulates a list of one element that is the count of
    %% keys that differed. We can't prime the accumulator. It
    %% always starts as the empty list. KeyDiffs is a list of hashtree::keydiff()
<<<<<<< HEAD
    AccFun = fun(KeyDiffs, Exchange0) ->
            %% Gather diff keys into a bloom filter
            lists:foldl(fun(KeyDiff, ExchangeIn) ->
                                accumulate_diff(KeyDiff, ExchangeIn, State)
                        end,
                        Exchange0,
                        KeyDiffs)
    end,
=======
    EstimatedNrKeys = State#state.estimated_nr_keys,
    Limit = app_helper:get_env(riak_repl, fullsync_direct_limit, ?GET_OBJECT_LIMIT),
    PercentLimit = app_helper:get_env(riak_repl, fullsync_direct_percentage_limit, ?DIFF_PERCENTAGE),

    UsedLimit = max(Limit, EstimatedNrKeys * PercentLimit div 100),

    AccFun =
        fun(KeyDiffs, {CurrentDiffCount, Bloom} = Acc) ->
                FoldFun =
                    case (Bloom =/= undefined) orelse (CurrentDiffCount > UsedLimit) of
                        true  -> %% Gather diff keys into a bloom filter
                            fun(KeyDiff, AccIn) ->
                                    accumulate_diff(KeyDiff, maybe_create_bloom(AccIn, EstimatedNrKeys), State)
                            end;
                        false -> %% Replicate diffs directly
                            fun(KeyDiff, AccIn) ->
                                    replicate_diff(KeyDiff, AccIn, State)
                            end
                    end,
                lists:foldl(FoldFun, Acc, KeyDiffs)
        end,
>>>>>>> 30452821

    %% TODO: Add stats for AAE
    lager:debug("Starting compare for partition ~p", [Partition]),
    spawn_link(fun() ->
                       StageStart=os:timestamp(),
<<<<<<< HEAD
                       Exchange2 = riak_kv_index_hashtree:compare(IndexN, Remote, AccFun, Exchange, TreePid),
                       lager:info("Full-sync with site ~p; fullsync difference generator for ~p complete (completed in ~p secs)",
                                  [State#state.cluster, Partition, riak_repl_util:elapsed_secs(StageStart)]),
                       gen_fsm:send_event(SourcePid, {'$aae_src', done, Exchange2})
=======
                       {DiffCount, Bloom} =
                           riak_kv_index_hashtree:compare(IndexN,
                                                          Remote,
                                                          AccFun,
                                                          {State#state.diff_cnt, State#state.bloom},
                                                          TreePid),
                       lager:info("Full-sync with site ~p; fullsync difference generator for ~p/~p complete (~p differences, completed in ~p secs)",
                                  [State#state.cluster, Partition, IndexN, DiffCount, riak_repl_util:elapsed_secs(StageStart)]),
                       gen_fsm:send_event(SourcePid, {'$aae_src', done, Bloom, DiffCount})
>>>>>>> 30452821
               end),

    %% wait for differences from bloom_folder or to be done
    {next_state, compute_differences, State}.

%%%%%%%%%%%%%%%%%%%%%%%%%%%%%%%%%%%%%%%%%%%%%%%%%%%%%%%%%%%%%%%%%%%%%%%%%%%%%%%

async_get_bucket(Level, Bucket, IndexN, State) ->
    send_asynchronous_msg(?MSG_GET_AAE_BUCKET, {Level,Bucket,IndexN}, State).

wait_get_bucket(_Level, _Bucket, _IndexN, State) ->
    Reply = get_reply(State),
    Reply.

async_get_segment(Segment, IndexN, State) ->
    send_asynchronous_msg(?MSG_GET_AAE_SEGMENT, {Segment,IndexN}, State).

wait_get_segment(_Segment, _IndexN, State) ->
    Reply = get_reply(State),
    Reply.

%%%%%%%%%%%%%%%%%%%%%%%%%%%%%%%%%%%%%%%%%%%%%%%%%%%%%%%%%%%%%%%%%%%%%%%%%%%%%%%

compute_differences({'$aae_src', worker_pid, WorkerPid},
                    #state{transport=Transport, socket=Socket} = State) ->
    ok = Transport:controlling_process(Socket, WorkerPid),
    WorkerPid ! {'$aae_src', ready, self()},
    {next_state, compute_differences, State};

<<<<<<< HEAD
compute_differences({'$aae_src', done, Exchange}, State) ->
    %% Just move on to the next tree exchange since we accumulate
    %% differences across all trees.
    State2 = State#state{exchange=Exchange},
    update_trees(continue, State2).

maybe_send_direct(#exchange{mode=inline, count=Count, limit=Limit},
                  #state{index=Partition}) ->
    %% Inline sends already occured inline
    Sent = erlang:min(Count, Limit),
    lager:info("Directly sent ~b differences inline for partition ~p",
               [Sent, Partition]),
    ok;
maybe_send_direct(#exchange{buffer=Buffer}, State=#state{index=Partition}) ->
    Keys = [{Bucket, Key} || {_, {Bucket, Key}} <- ets:tab2list(Buffer)],
    true = ets:delete(Buffer),
    Sorted = lists:sort(Keys),
    Count = length(Sorted),
    lager:info("Directly sending ~p differences for partition ~p", [Count, Partition]),
    _ = [send_missing(Bucket, Key, State) || {Bucket, Key} <- Sorted],
    ok.
=======
compute_differences({'$aae_src', done, Bloom, DiffCount}, State=#state{ indexns=IndexNs})
  when length(IndexNs) =< 1 ->
    %% we just finished diffing the *last* IndexN, so we go to the vnode fold / bloom state

    State2 = State#state{ diff_cnt=DiffCount,
                          bloom = Bloom},

    %% if we have anything in our bloom filter, start sending them now.
    %% this will start a worker process, which will tell us it's done with
    %% diffs_done once all differences are sent.
    _ = finish_sending_differences(State2),

    %% wait for differences from bloom_folder or to be done
    {next_state, send_diffs, State2};

compute_differences({'$aae_src', done, Bloom, DiffCount}, State=#state{ indexns=[_|IndexNs]}) ->
    %% re-start for next indexN

    gen_fsm:send_event(self(), start_key_exchange),
    {next_state, key_exchange,  State#state{indexns=IndexNs, diff_cnt=DiffCount, bloom = Bloom}}.
>>>>>>> 30452821

%% state send_diffs is where we wait for diff_obj messages from the bloom folder
%% and send them to the sink for each diff_obj. We eventually finish upon receipt
%% of the diff_done event. Note: recv'd from a sync send event.
send_diffs({diff_obj, RObj}, _From, State) ->
    %% send missing object to remote sink
    send_missing(RObj, State),
    {reply, ok, send_diffs, State}.

send_diffs(init, State=#state{exchange=Exchange}) ->
    %% if we have anything in our bloom filter, start sending them now.
    %% this will start a worker process, which will tell us it's done with
    %% diffs_done once all differences are sent.
    _ = maybe_send_direct(Exchange, State),
    _ = finish_sending_differences(Exchange#exchange.bloom, State),

    %% wait for differences from bloom_folder or to be done
    {next_state, send_diffs, State};

%% All indexes in this Partition are done.
%% Note: recv'd from an async send event
send_diffs(diff_done, State) ->
<<<<<<< HEAD
    update_trees(finish_fullsync, State).
=======
    gen_fsm:send_event(self(), start_exchange),
    {next_state, update_trees, State#state{indexns=[]}}.
>>>>>>> 30452821

%%%===================================================================
%%% Internal functions
%%%===================================================================
finish_sending_differences(#state{bloom = undefined,index=Partition,diff_cnt=DiffCnt,estimated_nr_keys=EstimatedNrKeys}) ->
    lager:info("No Bloom folding over ~p/~p differences for partition ~p with EstimatedNrKeys ~p",
               [0, DiffCnt, Partition, EstimatedNrKeys]),
    gen_fsm:send_event(self(), diff_done);

finish_sending_differences(#state{bloom = Bloom,index=Partition,diff_cnt=DiffCnt,estimated_nr_keys=EstimatedNrKeys}) ->
    case ebloom:elements(Bloom) of
        Count = 0 ->
            lager:info("No Bloom folding over ~p/~p differences for partition ~p with EstimatedNrKeys ~p",
                       [Count, DiffCnt, Partition, EstimatedNrKeys]),
            gen_fsm:send_event(self(), diff_done);
        Count->
            {ok, Ring} = riak_core_ring_manager:get_my_ring(),
            OwnerNode = riak_core_ring:index_owner(Ring, Partition),
            lager:info("Bloom folding over ~p/~p differences for partition ~p with EstimatedNrKeys ~p",
                       [Count, DiffCnt, Partition, EstimatedNrKeys]),
            Self = self(),
            Worker = fun() ->
                    FoldRef = make_ref(),
                    try riak_core_vnode_master:command_return_vnode(
                            {Partition, OwnerNode},
                            riak_core_util:make_fold_req(
                                fun ?MODULE:bloom_fold/3,
                                {Self, Bloom},
                                false,
                                [{iterator_refresh, true}]),
                            {raw, FoldRef, self()},
                            riak_kv_vnode_master) of
                        {ok, VNodePid} ->
                            MonRef = erlang:monitor(process, VNodePid),
                            receive
                                {FoldRef, _Reply} ->
                                    %% we don't care about the reply
                                    gen_fsm:send_event(Self, diff_done);
                                {'DOWN', MonRef, process, VNodePid, Reason}
                                        when Reason /= normal ->
                                    lager:warning("Fold of ~p exited with ~p",
                                                  [Partition, Reason]),
                                    exit({bloom_fold, Reason})
                            end
                    catch exit:{{nodedown, Node}, _GenServerCall} ->
                            %% node died between services check and gen_server:call
                            exit({bloom_fold, {nodedown, Node}})
                    end
            end,
            spawn_link(Worker) %% this isn't the Pid we need because it's just the vnode:fold
    end.

maybe_create_bloom({DiffCount, undefined}, EstimatedNrKeys) ->
    {ok, Bloom} = ebloom:new(max(10000, EstimatedNrKeys), 0.01, random:uniform(1000)),
    {DiffCount, Bloom};
maybe_create_bloom({DiffCount, Bloom}, _SegmentInfo) ->
    {DiffCount, Bloom}.

bloom_fold({B, K}, V, {MPid, Bloom}) ->
    case ebloom:contains(Bloom, <<B/binary, K/binary>>) of
        true ->
            RObj = riak_object:from_binary(B,K,V),
            gen_fsm:sync_send_event(MPid, {diff_obj, RObj}, infinity);
        false ->
            ok
    end,
    {MPid, Bloom}.

%% @private
%% Returns accumulator as a list of one element that is the count of
%% keys that differed. Initial value of Acc is always [].
replicate_diff(KeyDiff, {DiffCount, Bloom} = Acc, State=#state{index=Partition}) ->
    case KeyDiff of
        {remote_missing, Bin} ->
            %% send object and related objects to remote
            {Bucket,Key} = binary_to_term(Bin),
            lager:debug("Keydiff: remote partition ~p remote missing: ~p:~p",
                        [Partition, Bucket, Key]),
            {DiffCount + send_missing(Bucket, Key, State), Bloom};
        {different, Bin} ->
            %% send object and related objects to remote
            {Bucket,Key} = binary_to_term(Bin),
            lager:debug("Keydiff: remote partition ~p different: ~p:~p",
                        [Partition, Bucket, Key]),
            {DiffCount + send_missing(Bucket, Key, State), Bloom};
        {missing, Bin} ->
            %% remote has a key we don't have. Ignore it.
            {Bucket,Key} = binary_to_term(Bin),
            lager:debug("Keydiff: remote partition ~p local missing: ~p:~p (ignored)",
                        [Partition, Bucket, Key]),
            Acc;
        Other ->
            lager:warning("Unexpected error keydiff: ~p (ignored)", [Other]),
            Acc
    end.

<<<<<<< HEAD
accumulate_diff(KeyDiff, Exchange, State=#state{index=Partition}) ->
=======
accumulate_diff(KeyDiff, {DiffCount, Bloom} = Acc, #state{index=Partition}) ->
>>>>>>> 30452821
    case KeyDiff of
        {remote_missing, Bin} ->
            %% send object and related objects to remote
            {Bucket,Key} = binary_to_term(Bin),
            lager:debug("Keydiff: remote partition ~p remote missing: ~p:~p",
                        [Partition, Bucket, Key]),
<<<<<<< HEAD
            maybe_accumulate_key(Bucket, Key, Exchange, State);
=======
            ebloom:insert(Bloom, <<Bucket/binary, Key/binary>>),
            {DiffCount + 1, Bloom};
>>>>>>> 30452821
        {different, Bin} ->
            %% send object and related objects to remote
            {Bucket,Key} = binary_to_term(Bin),
            lager:debug("Keydiff: remote partition ~p different: ~p:~p",
                        [Partition, Bucket, Key]),
<<<<<<< HEAD
            maybe_accumulate_key(Bucket, Key, Exchange, State);
=======
            ebloom:insert(Bloom, <<Bucket/binary, Key/binary>>),
            {DiffCount + 1, Bloom};
>>>>>>> 30452821
        {missing, Bin} ->
            %% remote has a key we don't have. Ignore it.
            {Bucket,Key} = binary_to_term(Bin),
            lager:debug("Keydiff: remote partition ~p local missing: ~p:~p (ignored)",
                        [Partition, Bucket, Key]),
<<<<<<< HEAD
            Exchange;
        Other ->
            lager:warning("Unexpected error keydiff: ~p (ignored)", [Other]),
            Exchange
    end.

maybe_accumulate_key(Bucket, Key,
                     Exchange=#exchange{mode=Mode,
                                        bloom=Bloom,
                                        count=Count,
                                        limit=Limit},
                     State) ->
    if Count < Limit ->
            %% Below threshold, handle directly
            Exchange2 = handle_direct(Mode, Bucket, Key, Exchange, State),
            Exchange2#exchange{count=Count+1};
       true ->
            %% Past threshold, add to bloom filter for future bloom fold
            ebloom:insert(Bloom, <<Bucket/binary, Key/binary>>),
            Exchange#exchange{count=Count+1}
    end.

handle_direct(inline, Bucket, Key, Exchange, State) ->
    %% Send key inline
    _ = send_missing(Bucket, Key, State),
    Exchange;
handle_direct(buffered, Bucket, Key, Exchange, _State) ->
    %% Enqueue in "direct send" buffer that will be sorted/sent later
    #exchange{buffer=Buffer, count=Count} = Exchange,
    ets:insert(Buffer, {Count, {Bucket, Key}}),
    Exchange.
=======
            Acc;
        Other ->
            lager:warning("Unexpected error keydiff: ~p (ignored)", [Other]),
            Acc
    end.
>>>>>>> 30452821

send_missing(RObj, State=#state{client=Client, wire_ver=Ver, proto=Proto}) ->
    %% we don't actually have the vclock to compare, so just send the
    %% key and let the other side sort things out.
    case riak_repl_util:maybe_send(RObj, Client, Proto) of
        cancel ->
            0;
        Objects when is_list(Objects) ->
            %% source -> sink : fs_diff_obj
            %% binarize here instead of in the send() so that our wire
            %% format for the riak_object is more compact.
            _ = [begin
                 Data = riak_repl_util:encode_obj_msg(Ver, {fs_diff_obj,O}),
                 send_asynchronous_msg(?MSG_PUT_OBJ, Data, State)
             end || O <- Objects],
            Data2 = riak_repl_util:encode_obj_msg(Ver, {fs_diff_obj,RObj}),
            send_asynchronous_msg(?MSG_PUT_OBJ, Data2, State),
            1 + length(Objects)
    end.

%% Copied from riak_kv_vnode:local_get to extend with timeout,
%% might port back to riak_kv_vnode.erl in the future.
%%
%% Note: responses that timeout can result in future late
%% messages arriving from the vnode. This is currently safe
%% because of the catch-all handle_info that will ignore these
%% messages. But, something to keep in mind in the future.
kv_local_get(Index, BKey, Timeout) ->
    Ref = make_ref(),
    ReqId = erlang:phash2(erlang:now()),
    Sender = {raw, Ref, self()},
    riak_kv_vnode:get({Index,node()}, BKey, ReqId, Sender),
    receive
        {Ref, {r, Result, Index, ReqId}} ->
            Result;
        {Ref, Reply} ->
            {error, Reply}
    after Timeout ->
            {error, timeout}
    end.

%% Get the K/V directly from the local vnode
local_get(Bucket, Key, #state{index=Index}) ->
    kv_local_get(Index, {Bucket, Key}, ?REPL_FSM_TIMEOUT).

send_missing(Bucket, Key, State=#state{client=Client, wire_ver=Ver, proto=Proto}) ->
    case local_get(Bucket, Key, State) of
        {ok, RObj} ->
            %% we don't actually have the vclock to compare, so just send the
            %% key and let the other side sort things out.
            case riak_repl_util:maybe_send(RObj, Client, Proto) of
                cancel ->
                    0;
                Objects when is_list(Objects) ->
                    %% source -> sink : fs_diff_obj
                    %% binarize here instead of in the send() so that our wire
                    %% format for the riak_object is more compact.
                    _ = [begin
                         Data = riak_repl_util:encode_obj_msg(Ver, {fs_diff_obj,O}),
                         send_asynchronous_msg(?MSG_PUT_OBJ, Data, State)
                     end || O <- Objects],
                    Data2 = riak_repl_util:encode_obj_msg(Ver, {fs_diff_obj,RObj}),
                    send_asynchronous_msg(?MSG_PUT_OBJ, Data2, State),
                    1 + length(Objects)
            end;
        {error, notfound} ->
            %% can't find the key!
            lager:warning("not_found returned for fullsync client get on Bucket: ~p Key:~p", [Bucket,Key]),
            0;
        {error, timeout} ->
            lager:warning("timeout during fullsync client get on Bucket: ~p Key:~p", [Bucket,Key]),
            0
    end.

%% @private
update_request(Tree, {Index, _}, IndexN) ->
    as_event(fun() ->
                     case riak_kv_index_hashtree:update(IndexN, Tree) of
                         ok ->
                             {tree_built, Index, IndexN};
                         not_responsible ->
                             {not_responsible, Index, IndexN}
                     end
             end).

%% @private
as_event(F) ->
    Self = self(),
    spawn_link(fun() ->
                       Result = F(),
                       gen_fsm:send_event(Self, Result)
               end),
    ok.

send_complete(State) ->
    send_asynchronous_msg(?MSG_COMPLETE, State).

%%------------
%% Synchronous messaging with the AAE fullsync "sink" on the remote cluster
%%------------
%% send a tagged message with type and binary data. return the reply
send_synchronous_msg(MsgType, Data, State=#state{transport=Transport,
                                                 socket=Socket}) when is_binary(Data) ->
    lager:debug("sending message type ~p", [MsgType]),
    ok = Transport:send(Socket, <<MsgType:8, Data/binary>>),
    Response = get_reply(State),
    lager:debug("got reply ~p", [Response]),
    Response;
%% send a tagged message with type and msg. return the reply
send_synchronous_msg(MsgType, Msg, State) ->
    Data = term_to_binary(Msg),
    send_synchronous_msg(MsgType, Data, State).

%% send a message with type tag only, no data
send_synchronous_msg(MsgType, State=#state{transport=Transport,
                                           socket=Socket}) ->
    ok = Transport:send(Socket, <<MsgType:8>>),
    get_reply(State).

%% Async message send with tag and (binary or term data).
send_asynchronous_msg(MsgType, Data, #state{transport=Transport,
                                            socket=Socket}) when is_binary(Data) ->
    ok = Transport:send(Socket, <<MsgType:8, Data/binary>>);
send_asynchronous_msg(MsgType, Msg, State) ->
    Data = term_to_binary(Msg),
    send_asynchronous_msg(MsgType, Data, State).

%% send a message with type tag only, no data
send_asynchronous_msg(MsgType, #state{transport=Transport,
                                      socket=Socket}) ->
    ok = Transport:send(Socket, <<MsgType:8>>).

%% Receive a syncrhonous reply from the sink node.
%% TODO: change to use async io and thread the expected message
%% states through the fsm. That will allow us to service a status
%% request without blocking. We could also handle lates messages
%% without having to die.
get_reply(State=#state{transport=Transport, socket=Socket}) ->
    %% don't block forever, but if we timeout, then die with reason
    case Transport:recv(Socket, 0, ?AAE_FULLSYNC_REPLY_TIMEOUT) of
        {ok, [?MSG_REPLY|Data]} ->
            binary_to_term(Data);
        {error, Reason} ->
            %% This generate a return value that the fssource can
            %% display and possibly retry the partition from.
            throw({stop, Reason, State})
    end.
<|MERGE_RESOLUTION|>--- conflicted
+++ resolved
@@ -92,11 +92,8 @@
     lager:info("AAE fullsync source worker started for partition ~p",
                [Partition]),
 
-<<<<<<< HEAD
-=======
     Ver = riak_repl_util:deduce_wire_version_from_proto(Proto),
     {_, ClientVer, _} = Proto,
->>>>>>> 30452821
     State = #state{cluster=Cluster,
                    client=Client,
                    transport=Transport,
@@ -104,13 +101,8 @@
                    index=Partition,
                    built=0,
                    owner=OwnerPid,
-<<<<<<< HEAD
-                   wire_ver=w1,
-                   proto=Proto},
-=======
                    wire_ver=Ver,
                    proto=ClientVer},
->>>>>>> 30452821
     {ok, prepare_exchange, State}.
 
 handle_event(_Event, StateName, State) ->
@@ -232,56 +224,13 @@
 %%      continue to finish the update even after the exchange times out,
 %%      a future exchange should eventually make progress.
 update_trees(init, State) ->
-    NumKeys = 10000000,
-    {ok, Bloom} = ebloom:new(NumKeys, 0.01, random:uniform(1000)),
-    Limit = app_helper:get_env(riak_repl, fullsync_direct_limit, ?GET_OBJECT_LIMIT),
-    Mode = app_helper:get_env(riak_repl, fullsync_direct_mode, inline),
-    Buffer = case Mode of
-                 inline ->
-                     undefined;
-                 buffered ->
-                     ets:new(?MODULE, [public, set])
-             end,
-    Exchange = #exchange{mode=Mode,
-                         buffer=Buffer,
-                         bloom=Bloom,
-                         limit=Limit,
-                         count=0},
-    State2 = State#state{exchange=Exchange},
-    update_trees(start_exchange, State2);
+    update_trees(start_exchange, State);
 update_trees(cancel_fullsync, State) ->
     lager:info("AAE fullsync source cancelled for partition ~p", [State#state.index]),
     send_complete(State),
     {stop, normal, State};
-update_trees(finish_fullsync, State=#state{owner=Owner}) ->
-    send_complete(State),
-    lager:info("AAE fullsync source completed partition ~p",
-               [State#state.index]),
-    riak_repl2_fssource:fullsync_complete(Owner),
-    %% TODO: Why stay in update_trees? Should we stop instead?
-    {next_state, update_trees, State};
-update_trees(continue, State=#state{indexns=IndexNs}) ->
-    case IndexNs of
-        [_] ->
-            send_diffs(init, State);
-        [_|RestNs] ->
-            State2 = State#state{built=0, indexns=RestNs},
-            gen_fsm:send_event(self(), start_exchange),
-            {next_state, update_trees, State2}
-    end;
 update_trees(start_exchange, State=#state{tree_pid=TreePid,
                                           index=Partition,
-<<<<<<< HEAD
-                                          indexns=[IndexN|_IndexNs]}) ->
-    lager:debug("Start exchange for partition,IndexN ~p,~p", [Partition, IndexN]),
-    update_request(TreePid, {Partition, undefined}, IndexN),
-    case send_synchronous_msg(?MSG_UPDATE_TREE, IndexN, State) of
-        ok ->
-            update_trees({tree_built, Partition, IndexN}, State);
-        not_responsible ->
-            update_trees({not_responsible, Partition, IndexN}, State)
-    end;
-=======
                                           indexns=IndexNs}) ->
     lager:info("Start update for partition,IndexN ~p,~p", [Partition, IndexNs]),
     lists:foreach(fun(IndexN) ->
@@ -294,7 +243,6 @@
                           end
                   end, IndexNs),
     {next_state, update_trees, State};
->>>>>>> 30452821
 
 update_trees({not_responsible, Partition, IndexN}, State = #state{owner=Owner}) ->
     lager:debug("VNode ~p does not cover preflist ~p", [Partition, IndexN]),
@@ -305,23 +253,57 @@
     NeededBuilts = length(IndexNs) * 2, %% All local and remote
     case Built of
         NeededBuilts ->
-            %% Trees build now we can estimate how many keys
+            %% Trees built now we can estimate how many keys
             {ok, EstimatedNrKeys} = riak_kv_index_hashtree:estimate_keys(State#state.tree_pid),
             lager:info("EstimatedNrKeys ~p for partition ~p", [EstimatedNrKeys, State#state.index]),
 
             lager:debug("Moving to key exchange state"),
-            gen_fsm:send_event(self(), start_key_exchange),
-            {next_state, key_exchange, State#state{built=Built, estimated_nr_keys = EstimatedNrKeys}};
+            key_exchange(init, State#state{built=Built, estimated_nr_keys = EstimatedNrKeys});
         _ ->
             {next_state, update_trees, State#state{built=Built}}
     end.
 
 %% @doc Now that locks have been acquired and both hashtrees have been updated,
 %%      perform a key exchange and trigger replication for any divergent keys.
+key_exchange(init, State) ->
+    EstimatedNrKeys = State#state.estimated_nr_keys,
+    Limit = app_helper:get_env(riak_repl, fullsync_direct_limit, ?GET_OBJECT_LIMIT),
+    PercentLimit = app_helper:get_env(riak_repl, fullsync_direct_percentage_limit, ?DIFF_PERCENTAGE),
+    UsedLimit = max(Limit, EstimatedNrKeys * PercentLimit div 100),
+    Mode = app_helper:get_env(riak_repl, fullsync_direct_mode, inline),
+    Buffer = case Mode of
+                 inline ->
+                     undefined;
+                 buffered ->
+                     ets:new(?MODULE, [public, set])
+             end,
+    Exchange = #exchange{mode=Mode,
+                         buffer=Buffer,
+                         bloom=undefined,
+                         limit=UsedLimit,
+                         count=0},
+    State2 = State#state{exchange=Exchange},
+    key_exchange(start_key_exchange, State2);
 key_exchange(cancel_fullsync, State) ->
     lager:info("AAE fullsync source cancelled for partition ~p", [State#state.index]),
     send_complete(State),
     {stop, normal, State};
+key_exchange(finish_fullsync, State=#state{owner=Owner}) ->
+    send_complete(State),
+    lager:info("AAE fullsync source completed partition ~p",
+               [State#state.index]),
+    riak_repl2_fssource:fullsync_complete(Owner),
+    %% TODO: Why stay in key_exchange? Should we stop instead?
+    {next_state, key_exchange, State};
+key_exchange(continue, State=#state{indexns=IndexNs}) ->
+    case IndexNs of
+        [_] ->
+            send_diffs(init, State);
+        [_|RestNs] ->
+            State2 = State#state{built=0, indexns=RestNs},
+            gen_fsm:send_event(self(), start_key_exchange),
+            {next_state, key_exchange, State2}
+    end;
 key_exchange(start_key_exchange, State=#state{cluster=Cluster,
                                               transport=Transport,
                                               socket=Socket,
@@ -374,7 +356,6 @@
     %% accumulates a list of one element that is the count of
     %% keys that differed. We can't prime the accumulator. It
     %% always starts as the empty list. KeyDiffs is a list of hashtree::keydiff()
-<<<<<<< HEAD
     AccFun = fun(KeyDiffs, Exchange0) ->
             %% Gather diff keys into a bloom filter
             lists:foldl(fun(KeyDiff, ExchangeIn) ->
@@ -383,50 +364,15 @@
                         Exchange0,
                         KeyDiffs)
     end,
-=======
-    EstimatedNrKeys = State#state.estimated_nr_keys,
-    Limit = app_helper:get_env(riak_repl, fullsync_direct_limit, ?GET_OBJECT_LIMIT),
-    PercentLimit = app_helper:get_env(riak_repl, fullsync_direct_percentage_limit, ?DIFF_PERCENTAGE),
-
-    UsedLimit = max(Limit, EstimatedNrKeys * PercentLimit div 100),
-
-    AccFun =
-        fun(KeyDiffs, {CurrentDiffCount, Bloom} = Acc) ->
-                FoldFun =
-                    case (Bloom =/= undefined) orelse (CurrentDiffCount > UsedLimit) of
-                        true  -> %% Gather diff keys into a bloom filter
-                            fun(KeyDiff, AccIn) ->
-                                    accumulate_diff(KeyDiff, maybe_create_bloom(AccIn, EstimatedNrKeys), State)
-                            end;
-                        false -> %% Replicate diffs directly
-                            fun(KeyDiff, AccIn) ->
-                                    replicate_diff(KeyDiff, AccIn, State)
-                            end
-                    end,
-                lists:foldl(FoldFun, Acc, KeyDiffs)
-        end,
->>>>>>> 30452821
 
     %% TODO: Add stats for AAE
     lager:debug("Starting compare for partition ~p", [Partition]),
     spawn_link(fun() ->
                        StageStart=os:timestamp(),
-<<<<<<< HEAD
                        Exchange2 = riak_kv_index_hashtree:compare(IndexN, Remote, AccFun, Exchange, TreePid),
                        lager:info("Full-sync with site ~p; fullsync difference generator for ~p complete (completed in ~p secs)",
                                   [State#state.cluster, Partition, riak_repl_util:elapsed_secs(StageStart)]),
                        gen_fsm:send_event(SourcePid, {'$aae_src', done, Exchange2})
-=======
-                       {DiffCount, Bloom} =
-                           riak_kv_index_hashtree:compare(IndexN,
-                                                          Remote,
-                                                          AccFun,
-                                                          {State#state.diff_cnt, State#state.bloom},
-                                                          TreePid),
-                       lager:info("Full-sync with site ~p; fullsync difference generator for ~p/~p complete (~p differences, completed in ~p secs)",
-                                  [State#state.cluster, Partition, IndexN, DiffCount, riak_repl_util:elapsed_secs(StageStart)]),
-                       gen_fsm:send_event(SourcePid, {'$aae_src', done, Bloom, DiffCount})
->>>>>>> 30452821
                end),
 
     %% wait for differences from bloom_folder or to be done
@@ -456,12 +402,11 @@
     WorkerPid ! {'$aae_src', ready, self()},
     {next_state, compute_differences, State};
 
-<<<<<<< HEAD
 compute_differences({'$aae_src', done, Exchange}, State) ->
     %% Just move on to the next tree exchange since we accumulate
     %% differences across all trees.
     State2 = State#state{exchange=Exchange},
-    update_trees(continue, State2).
+    key_exchange(continue, State2).
 
 maybe_send_direct(#exchange{mode=inline, count=Count, limit=Limit},
                   #state{index=Partition}) ->
@@ -478,28 +423,6 @@
     lager:info("Directly sending ~p differences for partition ~p", [Count, Partition]),
     _ = [send_missing(Bucket, Key, State) || {Bucket, Key} <- Sorted],
     ok.
-=======
-compute_differences({'$aae_src', done, Bloom, DiffCount}, State=#state{ indexns=IndexNs})
-  when length(IndexNs) =< 1 ->
-    %% we just finished diffing the *last* IndexN, so we go to the vnode fold / bloom state
-
-    State2 = State#state{ diff_cnt=DiffCount,
-                          bloom = Bloom},
-
-    %% if we have anything in our bloom filter, start sending them now.
-    %% this will start a worker process, which will tell us it's done with
-    %% diffs_done once all differences are sent.
-    _ = finish_sending_differences(State2),
-
-    %% wait for differences from bloom_folder or to be done
-    {next_state, send_diffs, State2};
-
-compute_differences({'$aae_src', done, Bloom, DiffCount}, State=#state{ indexns=[_|IndexNs]}) ->
-    %% re-start for next indexN
-
-    gen_fsm:send_event(self(), start_key_exchange),
-    {next_state, key_exchange,  State#state{indexns=IndexNs, diff_cnt=DiffCount, bloom = Bloom}}.
->>>>>>> 30452821
 
 %% state send_diffs is where we wait for diff_obj messages from the bloom folder
 %% and send them to the sink for each diff_obj. We eventually finish upon receipt
@@ -514,7 +437,7 @@
     %% this will start a worker process, which will tell us it's done with
     %% diffs_done once all differences are sent.
     _ = maybe_send_direct(Exchange, State),
-    _ = finish_sending_differences(Exchange#exchange.bloom, State),
+    _ = finish_sending_differences(Exchange, State),
 
     %% wait for differences from bloom_folder or to be done
     {next_state, send_diffs, State};
@@ -522,28 +445,25 @@
 %% All indexes in this Partition are done.
 %% Note: recv'd from an async send event
 send_diffs(diff_done, State) ->
-<<<<<<< HEAD
-    update_trees(finish_fullsync, State).
-=======
-    gen_fsm:send_event(self(), start_exchange),
-    {next_state, update_trees, State#state{indexns=[]}}.
->>>>>>> 30452821
+    key_exchange(finish_fullsync, State).
 
 %%%===================================================================
 %%% Internal functions
 %%%===================================================================
-finish_sending_differences(#state{bloom = undefined,index=Partition,diff_cnt=DiffCnt,estimated_nr_keys=EstimatedNrKeys}) ->
+finish_sending_differences(#exchange{bloom=undefined, count=DiffCnt},
+                           #state{index=Partition, estimated_nr_keys=EstimatedNrKeys}) ->
     lager:info("No Bloom folding over ~p/~p differences for partition ~p with EstimatedNrKeys ~p",
                [0, DiffCnt, Partition, EstimatedNrKeys]),
     gen_fsm:send_event(self(), diff_done);
 
-finish_sending_differences(#state{bloom = Bloom,index=Partition,diff_cnt=DiffCnt,estimated_nr_keys=EstimatedNrKeys}) ->
+finish_sending_differences(#exchange{bloom=Bloom, count=DiffCnt},
+                           #state{index=Partition, estimated_nr_keys=EstimatedNrKeys}) ->
     case ebloom:elements(Bloom) of
         Count = 0 ->
             lager:info("No Bloom folding over ~p/~p differences for partition ~p with EstimatedNrKeys ~p",
                        [Count, DiffCnt, Partition, EstimatedNrKeys]),
             gen_fsm:send_event(self(), diff_done);
-        Count->
+        Count ->
             {ok, Ring} = riak_core_ring_manager:get_my_ring(),
             OwnerNode = riak_core_ring:index_owner(Ring, Partition),
             lager:info("Bloom folding over ~p/~p differences for partition ~p with EstimatedNrKeys ~p",
@@ -580,11 +500,12 @@
             spawn_link(Worker) %% this isn't the Pid we need because it's just the vnode:fold
     end.
 
-maybe_create_bloom({DiffCount, undefined}, EstimatedNrKeys) ->
+maybe_create_bloom(#exchange{bloom=undefined}, State) ->
+    EstimatedNrKeys = State#state.estimated_nr_keys,
     {ok, Bloom} = ebloom:new(max(10000, EstimatedNrKeys), 0.01, random:uniform(1000)),
-    {DiffCount, Bloom};
-maybe_create_bloom({DiffCount, Bloom}, _SegmentInfo) ->
-    {DiffCount, Bloom}.
+    Bloom;
+maybe_create_bloom(#exchange{bloom=Bloom}, _State) ->
+    Bloom.
 
 bloom_fold({B, K}, V, {MPid, Bloom}) ->
     case ebloom:contains(Bloom, <<B/binary, K/binary>>) of
@@ -624,40 +545,25 @@
             Acc
     end.
 
-<<<<<<< HEAD
 accumulate_diff(KeyDiff, Exchange, State=#state{index=Partition}) ->
-=======
-accumulate_diff(KeyDiff, {DiffCount, Bloom} = Acc, #state{index=Partition}) ->
->>>>>>> 30452821
     case KeyDiff of
         {remote_missing, Bin} ->
             %% send object and related objects to remote
             {Bucket,Key} = binary_to_term(Bin),
             lager:debug("Keydiff: remote partition ~p remote missing: ~p:~p",
                         [Partition, Bucket, Key]),
-<<<<<<< HEAD
             maybe_accumulate_key(Bucket, Key, Exchange, State);
-=======
-            ebloom:insert(Bloom, <<Bucket/binary, Key/binary>>),
-            {DiffCount + 1, Bloom};
->>>>>>> 30452821
         {different, Bin} ->
             %% send object and related objects to remote
             {Bucket,Key} = binary_to_term(Bin),
             lager:debug("Keydiff: remote partition ~p different: ~p:~p",
                         [Partition, Bucket, Key]),
-<<<<<<< HEAD
             maybe_accumulate_key(Bucket, Key, Exchange, State);
-=======
-            ebloom:insert(Bloom, <<Bucket/binary, Key/binary>>),
-            {DiffCount + 1, Bloom};
->>>>>>> 30452821
         {missing, Bin} ->
             %% remote has a key we don't have. Ignore it.
             {Bucket,Key} = binary_to_term(Bin),
             lager:debug("Keydiff: remote partition ~p local missing: ~p:~p (ignored)",
                         [Partition, Bucket, Key]),
-<<<<<<< HEAD
             Exchange;
         Other ->
             lager:warning("Unexpected error keydiff: ~p (ignored)", [Other]),
@@ -666,7 +572,6 @@
 
 maybe_accumulate_key(Bucket, Key,
                      Exchange=#exchange{mode=Mode,
-                                        bloom=Bloom,
                                         count=Count,
                                         limit=Limit},
                      State) ->
@@ -676,8 +581,9 @@
             Exchange2#exchange{count=Count+1};
        true ->
             %% Past threshold, add to bloom filter for future bloom fold
+            Bloom = maybe_create_bloom(Exchange, State),
             ebloom:insert(Bloom, <<Bucket/binary, Key/binary>>),
-            Exchange#exchange{count=Count+1}
+            Exchange#exchange{bloom=Bloom, count=Count+1}
     end.
 
 handle_direct(inline, Bucket, Key, Exchange, State) ->
@@ -689,13 +595,6 @@
     #exchange{buffer=Buffer, count=Count} = Exchange,
     ets:insert(Buffer, {Count, {Bucket, Key}}),
     Exchange.
-=======
-            Acc;
-        Other ->
-            lager:warning("Unexpected error keydiff: ~p (ignored)", [Other]),
-            Acc
-    end.
->>>>>>> 30452821
 
 send_missing(RObj, State=#state{client=Client, wire_ver=Ver, proto=Proto}) ->
     %% we don't actually have the vclock to compare, so just send the
@@ -842,4 +741,4 @@
             %% This generate a return value that the fssource can
             %% display and possibly retry the partition from.
             throw({stop, Reason, State})
-    end.
+    end.