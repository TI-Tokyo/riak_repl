--- conflicted
+++ resolved
@@ -32,14 +32,6 @@
           my_pi :: #peer_info{},  %% peer info record 
           merkle_fp :: term(),    %% current merkle filedesc
           work_dir :: string(),   %% working directory for this repl session
-<<<<<<< HEAD
-          partitions=[] :: list(),%% list of local partitions
-          merkle_wip=[] :: list(),%% merkle work in progress
-          fullsync_ival :: undefined|disabled|non_neg_integer(),
-          q :: bounded_queue:bounded_queue(),
-          pending :: non_neg_integer(),
-          max_pending :: pos_integer()
-=======
           partitions=[] :: cancelled|list(),%% list of local partitions
           helper_pid :: undefined|pid(),            % riak_repl_merkle_helper
                                                     % building merkle tree
@@ -51,8 +43,10 @@
           partition_start :: undefined|now(),       % start time for partition
           stage_start :: undefined|now(),           % start time for stage
           fullsync_ival :: undefined|disabled|non_neg_integer(),
-          diff_vclocks=[]
->>>>>>> 4748fb5f
+          diff_vclocks=[],
+          q :: bounded_queue:bounded_queue(),
+          pending :: non_neg_integer(),
+          max_pending :: pos_integer()
          }
        ).
 
@@ -271,15 +265,10 @@
       client=proplists:get_value(client, Props),
       my_pi=proplists:get_value(my_pi, Props),
       work_dir=proplists:get_value(work_dir,Props),
-<<<<<<< HEAD
-      partitions=proplists:get_value(partitions, Props),
       fullsync_ival=FullsyncIval,
       q=bounded_queue:new(QSize),
       max_pending=MaxPending,
       pending=0},
-=======
-      fullsync_ival=FullsyncIval},
->>>>>>> 4748fb5f
     case maybe_redirect(Socket,  NewState#state.my_pi) of
         ok ->
             riak_repl_leader:add_receiver_pid(self()),
@@ -291,7 +280,9 @@
     case StateName of
         SN when SN =:= merkle_send;
                 SN =:= merkle_build;
-                SN =:= merkle_wait_ack ->
+                SN =:= merkle_xfer;
+                SN =:= merkle_wait_ack;
+                SN =:= merkle_diff ->
             case State#state.partitions of
                 cancelled ->
                     Desc = {fullsync, cancelled};
@@ -304,7 +295,7 @@
     end,
     Desc1 = [Desc, 
              {dropped_count, bounded_queue:dropped_count(Q)},
-             {queue_length, bounded_queue:length(Q)},
+             {queue_length, bounded_queue:len(Q)},
              {queue_byte_size, bounded_queue:byte_size(Q)}],
     reply({status, Desc1}, StateName, State).
 
@@ -357,7 +348,6 @@
             erlang:send_after(Interval, self(), fullsync)
     end.
 
-<<<<<<< HEAD
 enqueue(Msg, State=#state{q=Q}) ->
     State#state{q=bounded_queue:in(Q,Msg)}.
 
@@ -374,7 +364,7 @@
     end;
 drain(StateName,State) ->
     next_state(StateName,State).
-=======
+    
 do_start_fullsync(State) ->
     {ok, Ring} = riak_core_ring_manager:get_my_ring(),
     Partitions = riak_repl_util:get_partitions(Ring),
@@ -399,8 +389,6 @@
 elapsed_secs(Then) ->
     CentiSecs = timer:now_diff(now(), Then) div 10000,
     CentiSecs / 100.0.
->>>>>>> 4748fb5f
-
 %% Make sure merkle_send and merkle_diff get sent timeout messages
 %% to process their queued work
 next_state(StateName, State) when StateName =:= merkle_send;
@@ -413,4 +401,4 @@
 reply(Reply, merkle_send, State) ->
     {reply, Reply, merkle_send, State, 0};
 reply(Reply, StateName, State) ->
-    {reply, Reply, StateName, State}.
+    {reply, Reply, StateName, State}.