%% Riak EnterpriseDS
%% Copyright (c) 2007-2011 Basho Technologies, Inc.  All Rights Reserved.

-module(riak_repl_tcp_server).

%% @doc This module is responsible for the server-side TCP communication
%% during replication. A seperate instance of this module is started for every
%% replication connection that is established. A handshake with the client is
%% then exchanged and, using that information, certain protocol extensions are
%% enabled and the fullsync strategy is negotiated.
%%
%% This module handles the realtime part of the replication itself, but all
%% the details of the fullsync replication are delegated to the negotiated
%% fullsync worker, which implements its own protocol. Any unrecognized
%% messages received over the TCP connection are sent to the fullsync process.
%%
%% Realtime replication is quite simple. Using a postcommit hook, writes to
%% the cluster are sent to the replication leader, which will then forward
%% the update out to any connected replication sites. An optional protocol
%% extension is to use a bounded queue to throttle the stream of updates.

-include("riak_repl.hrl").

-behaviour(gen_server).

%% API
-export([start_link/4, set_socket/2, send/3, status/1, status/2]).
-export([start_fullsync/1, cancel_fullsync/1, pause_fullsync/1,
        resume_fullsync/1, handle_peerinfo/3, make_state/5]).

%% gen_server callbacks
-export([init/1, handle_call/3, handle_cast/2, handle_info/2,
         terminate/2, code_change/3]).

-record(state, {
        sitename :: repl_sitename(),
        socket :: repl_socket(),
        transport :: 'ranch_tcp' | 'ranch_ssl',
        listener :: pid(),
        client :: tuple(),
        q :: undefined | bounded_queue:bounded_queue(),
        max_pending :: undefined | pos_integer(),
        work_dir :: string(),   %% working directory for this repl session
        pending :: undefined | non_neg_integer(),
        my_pi :: #peer_info{},
        their_pi :: #peer_info{},
        fullsync_worker :: pid() | undefined,
        fullsync_strategy :: atom(),
        election_timeout :: undefined | reference(), % reference for the election timeout
        keepalive_time :: undefined | integer()
    }).

<<<<<<< HEAD
make_state(Sitename, Socket, MyPI, WorkDir, Client) ->
    #state{sitename=Sitename, socket=Socket, my_pi=MyPI, work_dir=WorkDir,
        client=Client}.

start_link(SiteName) ->
    gen_server:start_link(?MODULE, [SiteName], []).
=======
start_link(Listener, Socket, Transport, _Opts) ->
    gen_server:start_link(?MODULE, [Listener, Socket, Transport], []).
>>>>>>> 082c810c

set_socket(Pid, Socket) ->
    gen_server:call(Pid, {set_socket, Socket}).

start_fullsync(Pid) ->
    gen_server:call(Pid, start_fullsync).

cancel_fullsync(Pid) ->
    gen_server:call(Pid, cancel_fullsync).

pause_fullsync(Pid) ->
    gen_server:call(Pid, pause_fullsync).

resume_fullsync(Pid) ->
    gen_server:call(Pid, resume_fullsync).

status(Pid) ->
    status(Pid, infinity).

status(Pid, Timeout) ->
    gen_server:call(Pid, status, Timeout).

init([Listener, Socket, Transport]) ->
    self() ! init_ack,
    {ok, #state{socket=Socket, transport=Transport, listener=Listener}}.

handle_call(start_fullsync, _From, #state{fullsync_worker=FSW,
        fullsync_strategy=Mod} = State) ->
    Mod:start_fullsync(FSW),
    {reply, ok, State};
handle_call(cancel_fullsync, _From, #state{fullsync_worker=FSW,
        fullsync_strategy=Mod} = State) ->
    Mod:cancel_fullsync(FSW),
    {reply, ok, State};
handle_call(pause_fullsync, _From, #state{fullsync_worker=FSW,
        fullsync_strategy=Mod} = State) ->
    Mod:pause_fullsync(FSW),
    {reply, ok, State};
handle_call(resume_fullsync, _From, #state{fullsync_worker=FSW,
        fullsync_strategy=Mod} = State) ->
    Mod:resume_fullsync(FSW),
    {reply, ok, State};
handle_call(status, _From, #state{fullsync_worker=FSW, q=Q} = State) ->
    Res = case is_pid(FSW) of
        true -> gen_fsm:sync_send_all_state_event(FSW, status, infinity);
        false -> []
    end,
    Desc = 
        [
            {node, node()},
            {site, State#state.sitename},
            {strategy, State#state.fullsync_strategy},
            {fullsync_worker, State#state.fullsync_worker}
        ] ++
        case State#state.q of
            undefined ->
                [{bounded_queue, disabled}];
            _ ->
                [{dropped_count, bounded_queue:dropped_count(Q)},
                    {queue_length, bounded_queue:len(Q)},
                    {queue_byte_size, bounded_queue:byte_size(Q)}]
        end,
    {reply, {status, Desc ++ Res}, State}.

handle_cast(_Event, State) ->
    {noreply, State}.

handle_info({repl, RObj}, State=#state{transport=Transport, socket=Socket}) when State#state.q == undefined ->
    case riak_repl_util:repl_helper_send_realtime(RObj, State#state.client) of
        Objects when is_list(Objects) ->
            [send(Transport, Socket, term_to_binary({diff_obj, O})) || O <-
                Objects],
            send(Transport, Socket, term_to_binary({diff_obj, RObj})),
            {noreply, State};
        cancel ->
            {noreply, State}
    end;
handle_info({repl, RObj}, State) ->
    case riak_repl_util:repl_helper_send_realtime(RObj, State#state.client) of
        [] ->
            %% no additional objects to queue
            drain(enqueue(term_to_binary({diff_obj, RObj}), State));
        Objects when is_list(Objects) ->
            %% enqueue all the objects the hook asked us to send as a list.
            %% They're enqueued together so that they can't be dumped from the
            %% queue piecemeal if it overflows
            NewState = enqueue([term_to_binary({diff_obj, O}) ||
                    O <- Objects ++ [RObj]], State),
            drain(NewState);
        cancel ->
            {noreply, State}
    end;
handle_info({tcp_closed, Socket}, State=#state{socket=Socket}) ->
    lager:info("Connection for site ~p closed", [State#state.sitename]),
    {stop, normal, State};
handle_info({tcp_error, _Socket, Reason}, State) ->
    lager:error("Connection for site ~p closed unexpectedly: ~p",
        [State#state.sitename, Reason]),
    {stop, normal, State};
handle_info({ssl_closed, Socket}, State=#state{socket=Socket}) ->
    lager:info("Connection for site ~p closed", [State#state.sitename]),
    {stop, normal, State};
handle_info({ssl_error, _Socket, Reason}, State) ->
    lager:error("Connection for site ~p closed unexpectedly: ~p",
        [State#state.sitename, Reason]),
    {stop, normal, State};
handle_info({Proto, Socket, Data},
        State=#state{socket=Socket,transport=Transport}) when Proto==tcp; Proto==ssl ->
    Transport:setopts(Socket, [{active, once}]),
    Msg = binary_to_term(Data),
    Reply = handle_msg(Msg, State),
    riak_repl_stats:server_bytes_recv(size(Data)),
    case Reply of
        {noreply, NewState} ->
            case NewState#state.keepalive_time of
                Time when is_integer(Time) ->
                    %% set the keepalive timeout
                    {noreply, NewState, Time};
                _ ->
                    Reply
            end;
        _ ->
            Reply
    end;
handle_info(init_ack, State=#state{transport=Transport, socket=Socket}) ->
    %% acknowledge the change of socket ownership
    ok = ranch:accept_ack(State#state.listener),
    ok = Transport:setopts(Socket, [
            binary, 
            {keepalive, true},
            {nodelay, true},
            {packet, 4},
            {reuseaddr, true},
            {active, false}]),
    case Transport:recv(Socket, 0, ?PEERINFO_TIMEOUT) of
        {ok, SiteNameBin} ->
            SiteName = binary_to_list(SiteNameBin),
            ok = riak_repl_util:configure_socket(Transport, Socket),
            self() ! send_peerinfo,
            Timeout = erlang:send_after(?ELECTION_TIMEOUT, self(), election_timeout),
            {noreply, State#state{sitename=SiteName, election_timeout=Timeout}};
        {error, Reason} ->
            riak_repl_stats:server_connect_errors(),
            %% debug to avoid DOS logging
            lager:debug("Failed to receive site name banner from replication"
                "client: ~p", [Reason]),
            {stop, normal, State}
    end;
handle_info(send_peerinfo, State) ->
    send_peerinfo(State);
handle_info(election_timeout, #state{election_timeout=Timer} = State) when is_reference(Timer) ->
    lager:error("Timed out waiting for a leader to be elected"),
    {stop, normal, State};
handle_info(election_wait, State) ->
    send_peerinfo(State);
handle_info(timeout, State) ->
    case State#state.keepalive_time of
        Time when is_integer(Time) ->
            %% keepalive timeout fired
            send(State#state.transport, State#state.socket, keepalive),
            {noreply, State, Time};
        _ ->
            {noreply, State}
    end;
handle_info(_Event, State) ->
    {noreply, State}.

terminate(_Reason, #state{fullsync_worker=FSW, work_dir=WorkDir}) ->
    case is_pid(FSW) of
        true ->
            gen_fsm:sync_send_all_state_event(FSW, stop);
        _ ->
            ok
    end,
    %% clean up work dir
    Cmd = lists:flatten(io_lib:format("rm -rf ~s", [WorkDir])),
    os:cmd(Cmd).

code_change(_OldVsn, State, _Extra) ->
    {ok, State}.

%% internal functions

handle_msg({peerinfo, PI}, State) ->
    Capability = riak_repl_util:capability_from_vsn(PI),
    handle_msg({peerinfo, PI, Capability}, State);
<<<<<<< HEAD
handle_msg({peerinfo, TheirPI, Capability}, State) ->
    handle_peerinfo(State, TheirPI, Capability);
=======
handle_msg({peerinfo, TheirPI, Capability}, #state{my_pi=MyPI} = State) ->
    case riak_repl_util:validate_peer_info(TheirPI, MyPI) of
        true ->
            ClientStrats = proplists:get_value(fullsync_strategies, Capability,
                [?LEGACY_STRATEGY]),
            ServerStrats = app_helper:get_env(riak_repl, fullsync_strategies,
                [?LEGACY_STRATEGY]),
            Strategy = riak_repl_util:choose_strategy(ServerStrats, ClientStrats),
            StratMod = riak_repl_util:strategy_module(Strategy, server),
            lager:info("Using fullsync strategy ~p.", [StratMod]),
            {ok, FullsyncWorker} = StratMod:start_link(State#state.sitename,
                State#state.transport, State#state.socket, State#state.work_dir, State#state.client),
            %% Set up bounded queue if remote supports it
            case proplists:get_bool(bounded_queue, Capability) of
                true ->
                    QSize = app_helper:get_env(riak_repl,queue_size,
                                               ?REPL_DEFAULT_QUEUE_SIZE),
                    MaxPending = app_helper:get_env(riak_repl,server_max_pending,
                                                    ?REPL_DEFAULT_MAX_PENDING),
                    State1 = State#state{q = bounded_queue:new(QSize),
                                         fullsync_worker = FullsyncWorker,
                                         fullsync_strategy = StratMod,
                                         max_pending = MaxPending,
                                         pending = 0};
                false ->
                    State1 = State#state{fullsync_worker = FullsyncWorker,
                                         fullsync_strategy = StratMod}
            end,

            case proplists:get_bool(keepalive, Capability) of
                true ->
                    KeepaliveTime = ?KEEPALIVE_TIME;
                _ ->
                    KeepaliveTime = undefined
            end,

            case app_helper:get_env(riak_repl, fullsync_on_connect, true) of
                true ->
                    FullsyncWorker ! start_fullsync,
                    lager:info("Full-sync on connect"),
                    {noreply, State1#state{keepalive_time=KeepaliveTime}};
                false ->
                    {noreply, State1#state{keepalive_time=KeepaliveTime}}
            end;
        false ->
            lager:error("Invalid peer info, ring sizes do not match."),
            {stop, normal, State}
    end;
>>>>>>> 082c810c
handle_msg({q_ack, N}, #state{pending=Pending} = State) ->
    drain(State#state{pending=Pending-N});
handle_msg(keepalive, State) ->
    send(State#state.transport, State#state.socket, keepalive_ack),
    {noreply, State};
handle_msg(keepalive_ack, State) ->
    %% noop
    {noreply, State};
handle_msg(Msg, #state{fullsync_worker = FSW} = State) ->
    gen_fsm:send_event(FSW, Msg),
    {noreply, State}.

<<<<<<< HEAD
handle_peerinfo(#state{sitename=SiteName, socket=Socket, my_pi=MyPI} = State, TheirPI, Capability) ->
    case riak_repl_util:validate_peer_info(TheirPI, MyPI) of
        true ->
            case app_helper:get_env(riak_repl, inverse_connection) == true
                andalso get(inverted) /= true of
                true ->
                    riak_repl_leader:rm_receiver_pid(self()),
                    self() ! {tcp, Socket, term_to_binary({peerinfo,
                                TheirPI, Capability})},
                    put(inverted, true),
                    NewState = riak_repl_tcp_client:make_state(SiteName,
                        Socket, State#state.my_pi,
                        State#state.work_dir,
                        State#state.client),
                    gen_server:enter_loop(riak_repl_tcp_client,
                        [], NewState),

                    {stop, normal, State};
                _ ->

                    ClientStrats = proplists:get_value(fullsync_strategies, Capability,
                        [?LEGACY_STRATEGY]),
                    ServerStrats = app_helper:get_env(riak_repl, fullsync_strategies,
                        [?LEGACY_STRATEGY]),
                    Strategy = riak_repl_util:choose_strategy(ServerStrats, ClientStrats),
                    StratMod = riak_repl_util:strategy_module(Strategy, server),
                    lager:info("Using fullsync strategy ~p.", [StratMod]),
                    {ok, WorkDir} = riak_repl_fsm_common:work_dir(Socket, SiteName),
                    {ok, FullsyncWorker} = StratMod:start_link(SiteName,
                        Socket, WorkDir, State#state.client),
                    %% Set up bounded queue if remote supports it
                    case proplists:get_bool(bounded_queue, Capability) of
                        true ->
                            QSize = app_helper:get_env(riak_repl,queue_size,
                                ?REPL_DEFAULT_QUEUE_SIZE),
                            MaxPending = app_helper:get_env(riak_repl,server_max_pending,
                                ?REPL_DEFAULT_MAX_PENDING),
                            State1 = State#state{q = bounded_queue:new(QSize),
                                fullsync_worker = FullsyncWorker,
                                fullsync_strategy = StratMod,
                                max_pending = MaxPending,
                                work_dir = WorkDir,
                                pending = 0};
                        false ->
                            State1 = State#state{fullsync_worker = FullsyncWorker,
                                fullsync_strategy = StratMod}
                    end,

                    case proplists:get_bool(keepalive, Capability) of
                        true ->
                            KeepaliveTime = ?KEEPALIVE_TIME;
                        _ ->
                            KeepaliveTime = undefined
                    end,

                    case app_helper:get_env(riak_repl, fullsync_on_connect, true) of
                        true ->
                            FullsyncWorker ! start_fullsync,
                            lager:info("Full-sync on connect"),
                            {noreply, State1#state{keepalive_time=KeepaliveTime}};
                        false ->
                            {noreply, State1#state{keepalive_time=KeepaliveTime}}
                    end
            end;
        false ->
            lager:error("Invalid peer info, ring sizes do not match."),
            {stop, normal, State}
    end.

send_peerinfo(#state{socket=Socket} = State) ->
=======
send_peerinfo(#state{transport=Transport, socket=Socket, sitename=SiteName} = State) ->
>>>>>>> 082c810c
    OurNode = node(),
    case riak_repl_leader:leader_node()  of
        undefined -> % leader not elected yet
            %% check again in 5 seconds
            erlang:send_after(5000, self(), election_wait),
            {noreply, State};
        OurNode ->
            case riak_repl_leader:add_receiver_pid(self()) of
                ok ->
                    erlang:cancel_timer(State#state.election_timeout),
<<<<<<< HEAD
                    %% this switches the socket into active mode
                    Props = riak_repl_fsm_common:common_init(Socket),
                    PI = proplists:get_value(my_pi, Props),
                    send(Socket, {peerinfo, PI,
                            [bounded_queue, keepalive, {fullsync_strategies,
                                    app_helper:get_env(riak_repl, fullsync_strategies,
                                        [?LEGACY_STRATEGY])}]}),
                    {noreply, State#state{
                            client=proplists:get_value(client, Props),
                            election_timeout=undefined,
                            my_pi=PI}};
=======
                    %% are we configured to upgrade to ssl?
                    case {riak_repl_util:maybe_use_ssl(), Transport:name()} of
                        {B, T} when B == false; T == ssl ->
                            %% if there's no valid ssl config or we've already
                            %% upgraded
                            Props = riak_repl_fsm_common:common_init(Transport, Socket),

                            PI = proplists:get_value(my_pi, Props),
                            send(Transport, Socket, {peerinfo, PI,
                                    [bounded_queue, keepalive, {fullsync_strategies,
                                            app_helper:get_env(riak_repl, fullsync_strategies,
                                                [?LEGACY_STRATEGY])}]}),
                            {ok, WorkDir} = riak_repl_fsm_common:work_dir(Transport, Socket, SiteName),
                            Transport:setopts(Socket, [{active, once}]),
                            {noreply, State#state{work_dir = WorkDir,
                                    client=proplists:get_value(client, Props),
                                    election_timeout=undefined,
                                    my_pi=PI}};
                        {Config, tcp} ->
                            send(Transport, Socket, {peerinfo,
                                    riak_repl_util:make_fake_peer_info(),
                                    [ssl_required]}),
                            %% verify the other side has sent us a fake ring
                            %% with the ssl_required capability
                            {ok, Data} = Transport:recv(Socket, 0, infinity),
                            case binary_to_term(Data) of
                                {peerinfo, _, [ssl_required]} ->
                                    case ssl:ssl_accept(Socket, Config) of
                                        {ok, SSLSocket} ->
                                            send_peerinfo(State#state{socket=SSLSocket,
                                                    transport=ranch_ssl});
                                        {error, Reason} ->
                                            lager:error("Unable to negotiate SSL for "
                                                "replication connection to ~p: ~p",
                                                [SiteName, Reason]),
                                            {stop, normal, State}
                                    end;
                                _ ->
                                    lager:error("Client does not support SSL; "
                                        "closing connection to ~p",
                                        [SiteName]),
                                    %% sleep for a really long time so the
                                    %% client doesn't DOS us with reconnect
                                    %% attempts
                                    timer:sleep(300000),
                                    {stop, normal, State}
                            end
                    end;
>>>>>>> 082c810c
                {error, _Reason} ->
                    %% leader has changed, try again
                    send_peerinfo(State)
            end;
        OtherNode ->
            OtherListener = listener_for_node(OtherNode),
            {Ip, Port} = OtherListener#repl_listener.listen_addr,
            send(Transport, Socket, {redirect, Ip, Port}),
            {stop, normal, State}
    end.

send(Transport, Sock, Data) when is_binary(Data) ->
    R = Transport:send(Sock,Data),
    riak_repl_stats:server_bytes_sent(size(Data)),
    R;
send(Transport, Sock, Data) ->
    send(Transport, Sock, term_to_binary(Data)).

listener_for_node(Node) ->
    {ok, Ring} = riak_core_ring_manager:get_my_ring(),
    ReplConfig = riak_repl_ring:get_repl_config(Ring),
    Listeners = dict:fetch(listeners, ReplConfig),
    NodeListeners = [L || L <- Listeners,
                          L#repl_listener.nodename =:= Node],
    hd(NodeListeners).

drain(State=#state{q=Q,pending=P,max_pending=M}) when P < M ->
    case bounded_queue:out(Q) of
        {{value, Msg}, NewQ} ->
            drain(send_diffobj(Msg, State#state{q=NewQ}));
        {empty, NewQ} ->
            {noreply, State#state{q=NewQ}}
    end;
drain(State) ->
    {noreply, State}.

enqueue(Msg, State=#state{q=Q}) ->
    State#state{q=bounded_queue:in(Q,Msg)}.

send_diffobj(Msgs, State0) when is_list(Msgs) ->
    %% send all the messages in the list
    %% we correctly increment pending, so we should get enough q_acks
    %% to restore pending to be less than max_pending when we're done.
    lists:foldl(fun(Msg, State) ->
                send_diffobj(Msg, State)
        end, State0, Msgs);
send_diffobj(Msg,State=#state{transport=Transport,socket=Socket,pending=Pending}) ->
    send(Transport, Socket, Msg),
    State#state{pending=Pending+1}.
<|MERGE_RESOLUTION|>--- conflicted
+++ resolved
@@ -26,7 +26,7 @@
 %% API
 -export([start_link/4, set_socket/2, send/3, status/1, status/2]).
 -export([start_fullsync/1, cancel_fullsync/1, pause_fullsync/1,
-        resume_fullsync/1, handle_peerinfo/3, make_state/5]).
+        resume_fullsync/1, handle_peerinfo/3, make_state/6]).
 
 %% gen_server callbacks
 -export([init/1, handle_call/3, handle_cast/2, handle_info/2,
@@ -50,17 +50,12 @@
         keepalive_time :: undefined | integer()
     }).
 
-<<<<<<< HEAD
-make_state(Sitename, Socket, MyPI, WorkDir, Client) ->
-    #state{sitename=Sitename, socket=Socket, my_pi=MyPI, work_dir=WorkDir,
-        client=Client}.
-
-start_link(SiteName) ->
-    gen_server:start_link(?MODULE, [SiteName], []).
-=======
+make_state(Sitename, Transport, Socket, MyPI, WorkDir, Client) ->
+    #state{sitename=Sitename, socket=Socket, transport=Transport, my_pi=MyPI,
+           work_dir=WorkDir, client=Client}.
+
 start_link(Listener, Socket, Transport, _Opts) ->
     gen_server:start_link(?MODULE, [Listener, Socket, Transport], []).
->>>>>>> 082c810c
 
 set_socket(Pid, Socket) ->
     gen_server:call(Pid, {set_socket, Socket}).
@@ -247,59 +242,8 @@
 handle_msg({peerinfo, PI}, State) ->
     Capability = riak_repl_util:capability_from_vsn(PI),
     handle_msg({peerinfo, PI, Capability}, State);
-<<<<<<< HEAD
 handle_msg({peerinfo, TheirPI, Capability}, State) ->
     handle_peerinfo(State, TheirPI, Capability);
-=======
-handle_msg({peerinfo, TheirPI, Capability}, #state{my_pi=MyPI} = State) ->
-    case riak_repl_util:validate_peer_info(TheirPI, MyPI) of
-        true ->
-            ClientStrats = proplists:get_value(fullsync_strategies, Capability,
-                [?LEGACY_STRATEGY]),
-            ServerStrats = app_helper:get_env(riak_repl, fullsync_strategies,
-                [?LEGACY_STRATEGY]),
-            Strategy = riak_repl_util:choose_strategy(ServerStrats, ClientStrats),
-            StratMod = riak_repl_util:strategy_module(Strategy, server),
-            lager:info("Using fullsync strategy ~p.", [StratMod]),
-            {ok, FullsyncWorker} = StratMod:start_link(State#state.sitename,
-                State#state.transport, State#state.socket, State#state.work_dir, State#state.client),
-            %% Set up bounded queue if remote supports it
-            case proplists:get_bool(bounded_queue, Capability) of
-                true ->
-                    QSize = app_helper:get_env(riak_repl,queue_size,
-                                               ?REPL_DEFAULT_QUEUE_SIZE),
-                    MaxPending = app_helper:get_env(riak_repl,server_max_pending,
-                                                    ?REPL_DEFAULT_MAX_PENDING),
-                    State1 = State#state{q = bounded_queue:new(QSize),
-                                         fullsync_worker = FullsyncWorker,
-                                         fullsync_strategy = StratMod,
-                                         max_pending = MaxPending,
-                                         pending = 0};
-                false ->
-                    State1 = State#state{fullsync_worker = FullsyncWorker,
-                                         fullsync_strategy = StratMod}
-            end,
-
-            case proplists:get_bool(keepalive, Capability) of
-                true ->
-                    KeepaliveTime = ?KEEPALIVE_TIME;
-                _ ->
-                    KeepaliveTime = undefined
-            end,
-
-            case app_helper:get_env(riak_repl, fullsync_on_connect, true) of
-                true ->
-                    FullsyncWorker ! start_fullsync,
-                    lager:info("Full-sync on connect"),
-                    {noreply, State1#state{keepalive_time=KeepaliveTime}};
-                false ->
-                    {noreply, State1#state{keepalive_time=KeepaliveTime}}
-            end;
-        false ->
-            lager:error("Invalid peer info, ring sizes do not match."),
-            {stop, normal, State}
-    end;
->>>>>>> 082c810c
 handle_msg({q_ack, N}, #state{pending=Pending} = State) ->
     drain(State#state{pending=Pending-N});
 handle_msg(keepalive, State) ->
@@ -312,19 +256,19 @@
     gen_fsm:send_event(FSW, Msg),
     {noreply, State}.
 
-<<<<<<< HEAD
-handle_peerinfo(#state{sitename=SiteName, socket=Socket, my_pi=MyPI} = State, TheirPI, Capability) ->
+handle_peerinfo(#state{sitename=SiteName, transport=Transport, socket=Socket, my_pi=MyPI} = State, TheirPI, Capability) ->
     case riak_repl_util:validate_peer_info(TheirPI, MyPI) of
         true ->
             case app_helper:get_env(riak_repl, inverse_connection) == true
                 andalso get(inverted) /= true of
                 true ->
+                    lager:info("Inverting connection"),
                     riak_repl_leader:rm_receiver_pid(self()),
                     self() ! {tcp, Socket, term_to_binary({peerinfo,
                                 TheirPI, Capability})},
                     put(inverted, true),
                     NewState = riak_repl_tcp_client:make_state(SiteName,
-                        Socket, State#state.my_pi,
+                        Transport, Socket, State#state.my_pi,
                         State#state.work_dir,
                         State#state.client),
                     gen_server:enter_loop(riak_repl_tcp_client,
@@ -340,32 +284,32 @@
                     Strategy = riak_repl_util:choose_strategy(ServerStrats, ClientStrats),
                     StratMod = riak_repl_util:strategy_module(Strategy, server),
                     lager:info("Using fullsync strategy ~p.", [StratMod]),
-                    {ok, WorkDir} = riak_repl_fsm_common:work_dir(Socket, SiteName),
+                    {ok, WorkDir} = riak_repl_fsm_common:work_dir(Transport, Socket, SiteName),
                     {ok, FullsyncWorker} = StratMod:start_link(SiteName,
-                        Socket, WorkDir, State#state.client),
+                        Transport, Socket, WorkDir, State#state.client),
                     %% Set up bounded queue if remote supports it
-                    case proplists:get_bool(bounded_queue, Capability) of
+                    State1 = case proplists:get_bool(bounded_queue, Capability) of
                         true ->
                             QSize = app_helper:get_env(riak_repl,queue_size,
                                 ?REPL_DEFAULT_QUEUE_SIZE),
                             MaxPending = app_helper:get_env(riak_repl,server_max_pending,
                                 ?REPL_DEFAULT_MAX_PENDING),
-                            State1 = State#state{q = bounded_queue:new(QSize),
+                            State#state{q = bounded_queue:new(QSize),
                                 fullsync_worker = FullsyncWorker,
                                 fullsync_strategy = StratMod,
                                 max_pending = MaxPending,
                                 work_dir = WorkDir,
                                 pending = 0};
                         false ->
-                            State1 = State#state{fullsync_worker = FullsyncWorker,
+                            State#state{fullsync_worker = FullsyncWorker,
                                 fullsync_strategy = StratMod}
                     end,
 
-                    case proplists:get_bool(keepalive, Capability) of
+                    KeepaliveTime = case proplists:get_bool(keepalive, Capability) of
                         true ->
-                            KeepaliveTime = ?KEEPALIVE_TIME;
+                            ?KEEPALIVE_TIME;
                         _ ->
-                            KeepaliveTime = undefined
+                            undefined
                     end,
 
                     case app_helper:get_env(riak_repl, fullsync_on_connect, true) of
@@ -382,10 +326,7 @@
             {stop, normal, State}
     end.
 
-send_peerinfo(#state{socket=Socket} = State) ->
-=======
 send_peerinfo(#state{transport=Transport, socket=Socket, sitename=SiteName} = State) ->
->>>>>>> 082c810c
     OurNode = node(),
     case riak_repl_leader:leader_node()  of
         undefined -> % leader not elected yet
@@ -396,19 +337,6 @@
             case riak_repl_leader:add_receiver_pid(self()) of
                 ok ->
                     erlang:cancel_timer(State#state.election_timeout),
-<<<<<<< HEAD
-                    %% this switches the socket into active mode
-                    Props = riak_repl_fsm_common:common_init(Socket),
-                    PI = proplists:get_value(my_pi, Props),
-                    send(Socket, {peerinfo, PI,
-                            [bounded_queue, keepalive, {fullsync_strategies,
-                                    app_helper:get_env(riak_repl, fullsync_strategies,
-                                        [?LEGACY_STRATEGY])}]}),
-                    {noreply, State#state{
-                            client=proplists:get_value(client, Props),
-                            election_timeout=undefined,
-                            my_pi=PI}};
-=======
                     %% are we configured to upgrade to ssl?
                     case {riak_repl_util:maybe_use_ssl(), Transport:name()} of
                         {B, T} when B == false; T == ssl ->
@@ -421,9 +349,8 @@
                                     [bounded_queue, keepalive, {fullsync_strategies,
                                             app_helper:get_env(riak_repl, fullsync_strategies,
                                                 [?LEGACY_STRATEGY])}]}),
-                            {ok, WorkDir} = riak_repl_fsm_common:work_dir(Transport, Socket, SiteName),
                             Transport:setopts(Socket, [{active, once}]),
-                            {noreply, State#state{work_dir = WorkDir,
+                            {noreply, State#state{
                                     client=proplists:get_value(client, Props),
                                     election_timeout=undefined,
                                     my_pi=PI}};
@@ -457,7 +384,6 @@
                                     {stop, normal, State}
                             end
                     end;
->>>>>>> 082c810c
                 {error, _Reason} ->
                     %% leader has changed, try again
                     send_peerinfo(State)
