--- conflicted
+++ resolved
@@ -28,15 +28,6 @@
                     ok = maybe_set_ring(Ring, NewRing),
                     {ok,false,NewRing};
                 false ->
-<<<<<<< HEAD
-                    io:format("~p is not a valid IP address for ~p\n",
-                              [IP, Listener#repl_listener.nodename]),
-                    false;
-                Error ->
-                    io:format("Node ~p must be available to add listener: ~p\n",
-                              [Listener#repl_listener.nodename, Error]),
-                    Error
-=======
                     Msg = io_lib:format("~p is not a valid IP address for ~p\n", 
                         [IP, Listener#repl_listener.nodename]),
                     {error,Msg,Ring};
@@ -44,7 +35,6 @@
                     Msg = io_lib:format("Node ~p must be available to add listener: ~p\n",
                         [Listener#repl_listener.nodename, Error]),
                     {error,Msg,Ring}
->>>>>>> 1ead9df2
             end;
         false ->
             Msg = io_lib:format("~p is not a member of the cluster\n", [Listener#repl_listener.nodename]),
@@ -68,24 +58,6 @@
         error ->
             io:format("Error adding nat address: ~s~n", [Msg]),
             Status
-    end.
-
-add_nat_listener([NodeName, IP, Port, PublicIP, PublicPort]) ->
-    Ring = get_ring(),
-    case add_listener([NodeName, IP, Port]) of 
-        ok -> 
-            case inet_parse:address(PublicIP) of
-                {ok,_} -> 
-                    NatListener = make_nat_listener(NodeName, IP, Port, PublicIP, PublicPort),
-                    NewRing = riak_repl_ring:add_nat_listener(Ring, NatListener),
-                    ok = maybe_set_ring(Ring, NewRing);
-                {error,_} -> 
-                    io:format("Invalid NAT IP address: ~p\n",
-                              [PublicIP])   
-            end;
-        Error ->
-            io:format("Error adding nat address: ~p\n",[Error]),
-            Error
     end.
     
 del_listener([NodeName, IP, Port]) ->
