%% Riak EnterpriseDS
%% Copyright (c) 2007-2011 Basho Technologies, Inc.  All Rights Reserved.
-module(riak_repl_tcp_client).

%% @doc This module is responsible for the client-side TCP communication
%% during replication. A seperate instance of this module is started for every
%% replication connection that is established.
%%
%% Overall the architecture of this is very similar to the repl_tcp_server,
%% the main difference being that this module also manages a pool of put
%% workers to avoid running the VM out of processes during very heavy
%% replication load.

-include("riak_repl.hrl").

-behaviour(gen_server).

%% API
-export([start_link/1, status/1, status/2, async_connect/3, send/3,
        handle_peerinfo/3, make_state/6]).

%% gen_server callbacks
-export([init/1, handle_call/3, handle_cast/2, handle_info/2,
         terminate/2, code_change/3]).

-ifdef(TEST).
-include_lib("eunit/include/eunit.hrl").
-endif.

-record(state, {
        sitename,
        listeners,
        listener,
        socket,
        transport,
        pending,
        client,
        my_pi,
        ack_freq,
        count,
        work_dir,
        fullsync_worker,
        fullsync_strategy,
        pool_pid,
        keepalive_time
    }).

make_state(SiteName, Transport, Socket, MyPI, WorkDir, Client) ->
    {ok, {IP, Port}} = Transport:sockname(Socket),
    #state{sitename=SiteName, transport=Transport, socket=Socket, my_pi=MyPI, work_dir=WorkDir,
        client=Client, listeners=[], pending=[], listener={connected, IP,
            Port}}.

start_link(SiteName) ->
    gen_server:start_link(?MODULE, [SiteName], []).

status(Pid) ->
    status(Pid, infinity).

status(Pid, Timeout) ->
    gen_server:call(Pid, status, Timeout).

init([SiteName]) ->
    {ok, Ring} = riak_core_ring_manager:get_my_ring(),
    case riak_repl_ring:get_site(Ring, SiteName) of
        undefined ->
            %% Do not start
            {stop, {site_not_in_ring, SiteName}};
        Site ->
            lager:info("Starting replication site ~p to ~p",
                [Site#repl_site.name, [Host++":"++integer_to_list(Port) ||
                        {Host, Port} <- Site#repl_site.addrs]]),
            Listeners = Site#repl_site.addrs,
            State = #state{sitename=SiteName,
                listeners=Listeners,
                pending=Listeners},
            {ok, do_async_connect(State)}
    end.

%% these fullsync control messages are for 'inverse' mode only, and only work
%% with the keylist strategy.
handle_call(start_fullsync, _From, #state{fullsync_worker=FSW} = State) ->
    gen_fsm:send_event(FSW, start_fullsync),
    {reply, ok, State};
handle_call(cancel_fullsync, _From, #state{fullsync_worker=FSW} = State) ->
    gen_fsm:send_event(FSW, cancel_fullsync),
    {reply, ok, State};
handle_call(pause_fullsync, _From, #state{fullsync_worker=FSW} = State) ->
    gen_fsm:send_event(FSW, pause_fullsync),
    {reply, ok, State};
handle_call(resume_fullsync, _From, #state{fullsync_worker=FSW} = State) ->
    gen_fsm:send_event(FSW, resume_fullsync),
    {reply, ok, State};

handle_call(status, _From, #state{fullsync_worker=FSW} = State) ->
    Res = case is_pid(FSW) of
        true -> gen_fsm:sync_send_all_state_event(FSW, status, infinity);
        false -> []
    end,
    Desc =
        [
            {node, node()},
            {site, State#state.sitename},
            {strategy, State#state.fullsync_strategy},
            {fullsync_worker, State#state.fullsync_worker}
        ] ++
        [
            {put_pool_size,
                length(gen_fsm:sync_send_all_state_event(State#state.pool_pid,
                    get_all_workers, infinity))} || is_pid(State#state.pool_pid)
        ] ++
        case State#state.listener of
            undefined ->
                [{waiting_to_retry, State#state.listeners}];
            {connected, IPAddr, Port} ->
                [{connected, IPAddr, Port}];
            {Pid, IPAddr, Port} ->
                [{connecting, Pid, IPAddr, Port}]
        end,
    {reply, {status, Desc ++ Res}, State};
handle_call(_Event, _From, State) ->
    {reply, ok, State}.

handle_cast(_Event, State) ->
    {noreply, State}.

handle_info({connected, Transport, Socket}, #state{listener={_, IPAddr, Port}} = State) ->
    lager:info("Connected to replication site ~p at ~p:~p",
        [State#state.sitename, IPAddr, Port]),
    ok = riak_repl_util:configure_socket(Transport, Socket),
    Transport:send(Socket, State#state.sitename),
    Props = riak_repl_fsm_common:common_init(Transport, Socket),
    NewState = State#state{
        listener = {connected, IPAddr, Port},
        socket=Socket,
<<<<<<< HEAD
        transport=Transport,
        client=proplists:get_value(client, Props),
        my_pi=proplists:get_value(my_pi, Props)},
    case riak_repl_util:maybe_use_ssl() of
        false ->
            send(Transport, Socket, {peerinfo, NewState#state.my_pi,
                    [bounded_queue, keepalive, {fullsync_strategies,
                            app_helper:get_env(riak_repl, fullsync_strategies,
                                [?LEGACY_STRATEGY])}]});
        _ ->
            %% Send a fake peerinfo that will cause a connection failure if
            %% we don't renegotiate SSL. This avoids leaking the ring and
            %% accidentally connecting to an insecure site
            send(Transport, Socket, {peerinfo,
                    riak_repl_util:make_fake_peer_info(), [ssl_required]})
    end,
=======
        client=proplists:get_value(client, Props),
        my_pi=proplists:get_value(my_pi, Props),
        partitions=proplists:get_value(partitions, Props)},
    send(Socket, {peerinfo, NewState#state.my_pi,
                  [bounded_queue, keepalive,
                   {fullsync_strategies,
                    app_helper:get_env(riak_repl, fullsync_strategies,
                                       [?LEGACY_STRATEGY])},
                   {connected_ip, IPAddr}
            ]}),
    inet:setopts(Socket, [{active, once}]),
>>>>>>> 20b7b022
    recv_peerinfo(NewState);
handle_info({connect_failed, Reason}, State) ->
    lager:debug("Failed to connect to site ~p: ~p", [State#state.sitename,
            Reason]),
    NewState = do_async_connect(State),
    {noreply, NewState};
handle_info({tcp_closed, Socket}, #state{socket = Socket} = State) ->
    lager:info("Connection to site ~p closed", [State#state.sitename]),
    {stop, normal, State};
handle_info({tcp_closed, _Socket}, State) ->
    %% Ignore old sockets - e.g. after a redirect
    {noreply, State};
handle_info({ssl_closed, Socket}, #state{socket = Socket} = State) ->
    lager:info("Connection to site ~p closed", [State#state.sitename]),
    {stop, normal, State};
handle_info({tcp_error, Socket, Reason}, #state{socket = Socket} = State) ->
    lager:error("Connection to site ~p closed unexpectedly: ~p",
        [State#state.sitename, Reason]),
    {stop, normal, State};
handle_info({ssl_error, Socket, Reason}, #state{socket = Socket} = State) ->
    lager:error("Connection to site ~p closed unexpectedly: ~p",
        [State#state.sitename, Reason]),
    {stop, normal, State};
handle_info({Proto, Socket, Data},
        State=#state{transport=Transport,socket=Socket}) when Proto==tcp; Proto==ssl ->
    Transport:setopts(Socket, [{active, once}]),
    Msg = binary_to_term(Data),
    riak_repl_stats:client_bytes_recv(size(Data)),
    Reply = case Msg of
        {diff_obj, RObj} ->
            %% realtime diff object, or a fullsync diff object from legacy
            %% repl. Because you can't tell the difference this can screw up
            %% the acking, but there's not really a way to fix it, other than
            %% not using legacy.
            {noreply, do_repl_put(RObj, State)};
        {fs_diff_obj, RObj} ->
            %% fullsync diff objects
            Pool = State#state.pool_pid,
            Worker = poolboy:checkout(Pool, true, infinity),
            ok = riak_repl_fullsync_worker:do_put(Worker, RObj, Pool),
            {noreply, State};
        keepalive ->
            send(Transport, Socket, keepalive_ack),
            {noreply, State};
        keepalive_ack ->
            %% noop
            {noreply, State};
        {peerinfo, TheirPI, Capability} ->
            handle_peerinfo(State, TheirPI, Capability);
        _ ->
            gen_fsm:send_event(State#state.fullsync_worker, Msg),
            {noreply, State}
    end,
    case State#state.keepalive_time of
        Time when is_integer(Time) ->
            case Reply of
                {noreply, NewState} ->
                    {noreply, NewState, Time};
                _ ->
                    Reply
            end;
        _ ->
            Reply
    end;
handle_info(try_connect, State) ->
    NewState = do_async_connect(State),
    {noreply, NewState};
handle_info(timeout, State) ->
    case State#state.keepalive_time of
        Time when is_integer(Time) ->
            %% keepalive timeout fired
            send(State#state.transport, State#state.socket, keepalive),
            {noreply, State, Time};
        _ ->
            {noreply, State}
    end;
handle_info(_Event, State) ->
    {noreply, State}.

terminate(_Reason, #state{pool_pid=Pool, fullsync_worker=FSW, work_dir=WorkDir}) ->
    case is_pid(Pool) of
        true ->
            poolboy:stop(Pool);
        false ->
            ok
    end,
    case is_pid(FSW) of
        true ->
            gen_fsm:sync_send_all_state_event(FSW, stop);
        false ->
            ok
    end,
    %% Clean up the working directory on crash/exit
    Cmd = lists:flatten(io_lib:format("rm -rf ~s", [WorkDir])),
    os:cmd(Cmd).

code_change(_OldVsn, State, _Extra) ->
    {ok, State}.

%% ====================================================================
%% Internal functions
%% ====================================================================

do_async_connect(#state{pending=[], sitename=SiteName} = State) ->
    %% re-read the listener config in case it has had IPs added
    {ok, Ring} = riak_core_ring_manager:get_my_ring(),
    Listeners = case riak_repl_ring:get_site(Ring, SiteName) of
        undefined ->
            %% this should never happen, if it does the site is probably
            %% slated for death anyway...
            State#state.listeners;
        Site ->
            Site#repl_site.addrs
    end,

    %% Start the retry timer
    RetryTimeout = app_helper:get_env(riak_repl, client_retry_timeout, 30000),
    lager:debug("Failed to connect to any listener for site ~p, retrying in ~p"
        " milliseconds", [State#state.sitename, RetryTimeout]),
    erlang:send_after(RetryTimeout, self(), try_connect),
    State#state{pending=Listeners};
do_async_connect(#state{pending=[{IPAddr, Port}|T]} = State) ->
    Pid = proc_lib:spawn_link(?MODULE, async_connect,
        [self(), IPAddr, Port]),
    State#state{pending=T, listener={Pid, IPAddr, Port}}.

%% Function spawned to do async connect
async_connect(Parent, IPAddr, Port) ->
    Timeout = app_helper:get_env(riak_repl, client_connect_timeout, 15000),
<<<<<<< HEAD
    Transport = ranch_tcp,
    case gen_tcp:connect(IPAddr, Port, [binary, 
=======
    case gen_tcp:connect(IPAddr, Port, [binary,
>>>>>>> 20b7b022
                                        {packet, 4},
                                        {active, false},
                                        {keepalive, true},
                                        {nodelay, true}], Timeout) of
        {ok, Socket} ->
            ok = Transport:controlling_process(Socket, Parent),
            Parent ! {connected, Transport, Socket};
        {error, Reason} ->
            %% Send Reason so it shows in traces even if nothing is done with it
            Parent ! {connect_failed, Reason}
    end.

<<<<<<< HEAD
send(Transport, Socket, Data) when is_binary(Data) -> 
    R = Transport:send(Socket, Data),
=======
send(Socket, Data) when is_binary(Data) ->
    R = gen_tcp:send(Socket, Data),
>>>>>>> 20b7b022
    riak_repl_stats:client_bytes_sent(size(Data)),
    R;
send(Transport, Socket, Data) ->
    send(Transport, Socket, term_to_binary(Data)).

do_repl_put(Obj, State=#state{ack_freq = undefined, pool_pid=Pool}) -> % q_ack not supported
    Worker = poolboy:checkout(Pool, true, infinity),
    ok = riak_repl_fullsync_worker:do_put(Worker, Obj, Pool),
    State;
do_repl_put(Obj, State=#state{count=C, ack_freq=F, pool_pid=Pool}) when (C < (F-1)) ->
    Worker = poolboy:checkout(Pool, true, infinity),
    ok = riak_repl_fullsync_worker:do_put(Worker, Obj, Pool),
    State#state{count=C+1};
do_repl_put(Obj, State=#state{transport=T,socket=S, ack_freq=F, pool_pid=Pool}) ->
    Worker = poolboy:checkout(Pool, true, infinity),
    ok = riak_repl_fullsync_worker:do_put(Worker, Obj, Pool),
    send(T, S, {q_ack, F}),
    State#state{count=0}.

recv_peerinfo(#state{transport=T,socket=Socket} = State) ->
    Proto = T:name(),
    case T:recv(Socket, 0, ?PEERINFO_TIMEOUT) of
        {ok, Data} ->
            Msg = binary_to_term(Data),
            NeedSSL = riak_repl_util:maybe_use_ssl(),
            case Msg of
                {peerinfo, _, [ssl_required]} when Proto == tcp, NeedSSL /= false ->
                    case riak_repl_util:upgrade_client_to_ssl(Socket) of
                        {ok, SSLSocket} ->
                            lager:info("Upgraded replication connection to SSL"),
                            Transport = ranch_ssl,
                            %% re-send peer info
                            send(Transport, SSLSocket, {peerinfo, State#state.my_pi,
                                    [bounded_queue, {fullsync_strategies,
                                            app_helper:get_env(riak_repl, fullsync_strategies,
                                                [?LEGACY_STRATEGY])}]}),
                            recv_peerinfo(State#state{socket=SSLSocket,
                                    transport=Transport});
                        {error, Reason} ->
                            lager:error("Unable to comply with request to "
                                "upgrade connection with site ~p to SSL: ~p",
                                [State#state.sitename, Reason]),
                            riak_repl_client_sup:stop_site(State#state.sitename),
                            {stop, normal, State}
                    end;
                {peerinfo, _, [ssl_required]} ->
                    %% other side wants SSL, but we aren't configured for it
                    lager:error("Site ~p requires SSL to connect",
                        [State#state.sitename]),
                    riak_repl_client_sup:stop_site(State#state.sitename),
                    {stop, normal, State};
                {peerinfo, TheirPeerInfo} when Proto == ssl; NeedSSL == false ->
                    Capability = riak_repl_util:capability_from_vsn(TheirPeerInfo),
                    handle_peerinfo(State, TheirPeerInfo, Capability);
                {peerinfo, TheirPeerInfo, Capability}  when  Proto == ssl; NeedSSL == false->
                    handle_peerinfo(State, TheirPeerInfo, Capability);
                PeerInfo when element(1, PeerInfo) == peerinfo ->
                    %% SSL was required, but not provided by the other side
                    lager:error("Server for site ~p does not support SSL, refusing "
                        "to connect", [State#state.sitename]),
                    riak_repl_client_sup:stop_site(State#state.sitename),
                    {stop, normal, State};
                {redirect, IPAddr, Port} ->
                    case lists:member({IPAddr, Port}, State#state.listeners) of
                        false ->
                            lager:info("Redirected IP ~p not in listeners ~p",
                                [{IPAddr, Port}, State#state.listeners]);
                        _ ->
                            ok
                    end,
                    riak_repl_stats:client_redirect(),
                    catch T:close(Socket),
                    self() ! try_connect,
                    {noreply, State#state{pending=[{IPAddr, Port} |
                                State#state.pending]}};
                Other ->
                    lager:error("Expected peer_info from ~p, but got something else: ~p.",
                        [State#state.sitename, Other]),
                    {stop, normal, State}
            end;
        _ ->
            %% the server will wait for 60 seconds for gen_leader to stabilize
            lager:error("Timed out waiting for peer info from ~p.",
                [State#state.sitename]),
            {stop, normal, State}
    end.

<<<<<<< HEAD
handle_peerinfo(#state{sitename=SiteName, transport=Transport, socket=Socket} = State, TheirPeerInfo, Capability) ->
=======
handle_peerinfo(#state{sitename=SiteName, socket=Socket, listener={_, ConnIP, _Port}} = State,
                       TheirPeerInfo, Capability) ->
>>>>>>> 20b7b022
    MyPeerInfo = State#state.my_pi,
    case riak_repl_util:validate_peer_info(TheirPeerInfo, MyPeerInfo) of
        true ->
            case app_helper:get_env(riak_repl, inverse_connection) == true
                andalso get(inverted) /= true of
                true ->
                    case riak_repl_leader:add_receiver_pid(self()) of
                        ok ->
                            lager:info("Inverting connection"),
                            self() ! {tcp, Socket, term_to_binary({peerinfo,
                                        TheirPeerInfo, Capability})},
                            put(inverted, true),
                            gen_server:enter_loop(riak_repl_tcp_server,
                                [],
                                riak_repl_tcp_server:make_state(SiteName,
                                    Transport, Socket, State#state.my_pi,
                                    State#state.work_dir,
                                    State#state.client)),
                            {stop, normal, State};
                        {error, _Reason} ->
                            %% election has not completed.. apparently
                            {stop, normal, State}
                    end;
                _ ->

                    ServerStrats = proplists:get_value(fullsync_strategies, Capability,
                        [?LEGACY_STRATEGY]),
                    ClientStrats = app_helper:get_env(riak_repl, fullsync_strategies,
                        [?LEGACY_STRATEGY]),
                    Strategy = riak_repl_util:choose_strategy(ServerStrats, ClientStrats),
                    StratMod = riak_repl_util:strategy_module(Strategy, client),
                    lager:info("Using fullsync strategy ~p with site ~p.", [StratMod,
                            State#state.sitename]),
                    {ok, WorkDir} = riak_repl_fsm_common:work_dir(Transport, Socket, SiteName),
                    {ok, FullsyncWorker} = StratMod:start_link(SiteName, Transport, Socket, WorkDir),
                    %% Set up for bounded queue if remote server supports it
                    State1 = case proplists:get_bool(bounded_queue, Capability) of
                        true ->
                            AckFreq = app_helper:get_env(riak_repl,client_ack_frequency,
                                ?REPL_DEFAULT_ACK_FREQUENCY),
<<<<<<< HEAD
                            State#state{count=0, 
=======
                            State1 = State#state{count=0,
>>>>>>> 20b7b022
                                ack_freq=AckFreq};
                        false ->
                            State
                    end,
                    KeepaliveTime = case proplists:get_bool(keepalive, Capability) of
                        true ->
                            ?KEEPALIVE_TIME;
                        _ ->
                            undefined
                    end,
                    TheirRing = riak_core_ring:upgrade(TheirPeerInfo#peer_info.ring),
<<<<<<< HEAD
                    update_site_ips(riak_repl_ring:get_repl_config(TheirRing), SiteName),
                    Transport:setopts(Socket, [{active, once}]),
=======
                    update_site_ips(riak_repl_ring:get_repl_config(TheirRing), SiteName, ConnIP),
                    inet:setopts(Socket, [{active, once}]),
>>>>>>> 20b7b022
                    riak_repl_stats:client_connects(),
                    MinPool = app_helper:get_env(riak_repl, min_put_workers, 5),
                    MaxPool = app_helper:get_env(riak_repl, max_put_workers, 100),
                    {ok, Pid} = poolboy:start_link([{worker_module, riak_repl_fullsync_worker},
                            {worker_args, []},
                            {size, MinPool}, {max_overflow, MaxPool}]),
                    {noreply, State1#state{work_dir = WorkDir,
                            fullsync_worker=FullsyncWorker,
                            fullsync_strategy=StratMod,
                            keepalive_time=KeepaliveTime,
                            pool_pid=Pid}}
            end;
        false ->
            lager:error("Invalid peer info for site ~p, "
                "ring sizes do not match.", [SiteName]),
            riak_repl_client_sup:stop_site(SiteName),
            {stop, normal, State}
    end.

%% @doc get public IP addrs from NAT, otherwise local IP listeners
%% ConnectedIP represents the IP addr of our connection to RemoteSite,
%% so if the ConnectedIP address is in the list of NAT'd listeners,
%% then use the NAT addresses. Otherwise, use local addresses. If
%% there are no NAT addresses, then use the local ones.
get_public_listener_addrs(ReplConfig, ConnectedIP) ->
    NatListeners = dict:fetch(natlisteners, ReplConfig),
    NatListenAddrs = [R#nat_listener.nat_addr || R <- NatListeners],
    UseNats = lists:keymember(ConnectedIP, 1, NatListenAddrs),
    case UseNats of
        false ->
            %% no NAT listeners, use the "private" listeners as public
            Listeners = dict:fetch(listeners, ReplConfig),
            [R#repl_listener.listen_addr || R <- Listeners];
        true ->
            NatListenAddrs
    end.

%% @doc get all Nat, Nat-listener, and listener addrs
get_all_listener_addrs(ReplConfig) ->
    Listeners = dict:fetch(listeners, ReplConfig),
    ListenAddrs = [R#repl_listener.listen_addr || R <- Listeners],
    NatListeners = dict:fetch(natlisteners, ReplConfig),
    NatAddrs = [R#nat_listener.nat_addr || R <- NatListeners],
    NatListenAddrs = [R#nat_listener.listen_addr || R <- NatListeners],
    ListenAddrs++NatAddrs++NatListenAddrs.

-spec(rewrite_config_site_ips_pure/4 :: (repl_config(),ring(),repl_sitename(),ip_addr_str())
                                        -> none|ring()).
%% @doc Update replication configuration with corrected set of IP addrs for a RemoteSite.
%%
%% Given a "remote" server's replication configuration and our own ring configuration,
%% update the list of IP addresses for the remote server. This function will ensure
%% that we don't add our own listener IP addresses to that list, even if we are setup
%% as a bi-directional connection. If no changes are required, a simple token is returned
%% so that the caller can avoid ring changes when not required. No side effects.
%% NAT-aware (for Network Address Translations where the cluster has different public
%% and private IP addresses across firewalls or routers). Also removes stale IP addrs.
%%
rewrite_config_site_ips_pure(TheirReplConfig, OurRing, RemoteSiteName, ConnectedIP) ->
    %% IP addresses that this client listens on (in case client is also a server for
    %% some other client site, which could be the RemoteSiteName's address(es) if
    %% the repl configs are such that we're bi-directional).
    OurReplConfig = riak_repl_ring:get_repl_config(OurRing),
    MyListenAddrs = get_all_listener_addrs(OurReplConfig),
    lager:debug("MyListenAddrs = ~p~n", [MyListenAddrs]),

    %% IP addresses that the remote server listens on.
    TheirListenAddrs = get_public_listener_addrs(TheirReplConfig, ConnectedIP),
    lager:debug("TheirListenAddrs = ~p~n", [TheirListenAddrs]),

    %% IP address that this client wants to connect to for RemoteSiteName
    RemoteSiteAddrs = case riak_repl_ring:get_site(OurRing, RemoteSiteName) of
                          undefined -> [];
                          #repl_site{addrs=Addrs} -> Addrs
                      end,
    lager:debug("RemoteSiteAddrs = ~p~n", [RemoteSiteAddrs]),

    %% We want to remove both stale IPs (that are no longer valid) and
    %% our own (in case they leaked in, to avoid connecting to ourself).
    %% StateAddrs = (RemoteSiteAddrs - TheirListenAddrs), ignoring Ports
    StaleAddrs = [ A || {_IP, _Port}=A <- RemoteSiteAddrs,
                        not lists:member(A, TheirListenAddrs)],
    %% MyLeakedInAddrs = (RemoteSiteAddrs ^ MyListenAddrs), ignoring Ports
    MyLeakedInAddrs = [ A || {IP, _Port}=A <- RemoteSiteAddrs,
                             lists:keymember(IP, 1, MyListenAddrs)],
    ToRemove = StaleAddrs ++ MyLeakedInAddrs,
    lager:debug("ToRemove = ~p~n", [ToRemove]),

    %% We want to add new addresses that the remote server listens on,
    %% but never ones that we are listening on!
    %% ToAdd = (TheirListenAddrs - RemoteSiteAddrs), ignoring Ports
    ToAdd = [ A || {IP, _Port}=A <- TheirListenAddrs,
                   (not lists:member(A, RemoteSiteAddrs)), %% ensure "new"
                   (not lists:keymember(IP, 1, MyListenAddrs))],  %% not ourself
    lager:debug("ToAdd = ~p~n", [ToAdd]),

    %% Do the add first in order to ensure we don't put ourself in the Addr list;
    %% ToRemove is the one that may contain our leaked address and will remove it
    %% from the RemoteSiteAddr list.

    case {ToAdd,ToRemove} of
        {[],[]} -> none; %% no changes to configuration are needed
        _ ->
            RingAdds = lists:foldl(
                         fun(A,R) ->
                                 lager:info("Adding ~p for site ~p~n",[A,RemoteSiteName]),
                                 riak_repl_ring:add_site_addr(R, RemoteSiteName, A)
                         end,
                         OurRing,
                         ToAdd),
            OurNewRing = lists:foldl(
                           fun(A,R) ->
                                   lager:info("Removing ~p from site ~p~n",[A,RemoteSiteName]),
                                   riak_repl_ring:del_site_addr(R, RemoteSiteName, A)
                           end,
                           RingAdds,
                           ToRemove),
            OurNewRing
    end.

-spec(update_site_ips/3 :: (repl_config(),repl_sitename(),ip_addr_str()) -> ok).
%% @doc update the ring configuration to include new remote IP site addresses for SiteName
%%
%% This also ensures that we remove our own IP addrs from the list, just in case they
%% leaked into the remote site's list of listen IP addresses. Not likely, but game over
%% if it happens.
update_site_ips(TheirReplConfig, SiteName, ConnectedIP) ->
    {ok, OurRing} = riak_core_ring_manager:get_my_ring(),
    NeededConfigChanges = rewrite_config_site_ips_pure(TheirReplConfig, OurRing,
                                                       SiteName, ConnectedIP),
    case NeededConfigChanges of
        none ->
            %% don't transform the ring for no reason
            ok;
        MyNewRing ->
            %% apply changes to the ring now
            F = fun(InRing, ReplConfig) ->
                        {new_ring, riak_repl_ring:set_repl_config(InRing, ReplConfig)}
                end,
            MyNewRC = riak_repl_ring:get_repl_config(MyNewRing),
            {ok, _NewRing} = riak_core_ring_manager:ring_trans(F, MyNewRC),
            ok
    end.

%% unit tests

-ifdef(TEST).
%% uses some test functions from riak_repl_ring.erl

mock_ring() ->
    riak_core_ring:fresh(16, 'mytest@mytest').

ensure_config_test() ->
    Ring = riak_repl_ring:ensure_config(mock_ring()),
    ?assertNot(undefined =:= riak_core_ring:get_meta(riak_repl_ring, Ring)),
    %% Add the remote site "test" to our ring configuration so that it's known.
    RemoteSiteName = "test",
    riak_repl_ring:add_site(Ring, #repl_site{name=RemoteSiteName}).

get_public_listener_addrs_test() ->
    Ring0 = riak_repl_ring:ensure_config_test(),
    NatListener1 = #nat_listener{nodename='test@test',
                                 listen_addr={"127.0.0.1", 9000},
                                 nat_addr={"10.11.12.12", 9012}
                                },
    NatListener2 = #nat_listener{nodename='test@test',
                                 listen_addr={"127.0.0.2", 9000},
                                 nat_addr={"10.11.12.13", 9013}
                                },
    NatListener3 = #nat_listener{nodename='test@test',
                                 listen_addr={"127.0.0.3", 9000},
                                 nat_addr={"10.11.12.14", 9014}
                                },
    Listener = #repl_listener{nodename='test@test',
                              listen_addr={"198.162.1.2", 9010}
                             },
    Ring1 = riak_repl_ring:add_nat_listener(Ring0, NatListener1),
    Ring2 = riak_repl_ring:add_nat_listener(Ring1, NatListener2),
    Ring3 = riak_repl_ring:add_nat_listener(Ring2, NatListener3),
    Ring4 = riak_repl_ring:add_listener(Ring3, Listener),
    ReplConfig1 = riak_repl_ring:get_repl_config(Ring4),
    ConnectedIP = "10.11.12.12", %% existing connection is NAT'd
    [PubAddr3,PubAddr2,PubAddr1] = get_public_listener_addrs(ReplConfig1, ConnectedIP),
    ?assertEqual(PubAddr1, {"10.11.12.12", 9012}),
    ?assertEqual(PubAddr2, {"10.11.12.13", 9013}),
    ?assertEqual(PubAddr3, {"10.11.12.14", 9014}),
    Ring4.

get_public_listener_addrs_not_nat_connection_test() ->
    Ring0 = riak_repl_ring:ensure_config_test(),
    NatListener1 = #nat_listener{nodename='test@test',
                                 listen_addr={"127.0.0.1", 9000},
                                 nat_addr={"10.11.12.12", 9012}
                                },
    NatListener2 = #nat_listener{nodename='test@test',
                                 listen_addr={"127.0.0.2", 9000},
                                 nat_addr={"10.11.12.13", 9013}
                                },
    NatListener3 = #nat_listener{nodename='test@test',
                                 listen_addr={"127.0.0.3", 9000},
                                 nat_addr={"10.11.12.14", 9014}
                                },
    Listener = #repl_listener{nodename='test@test',
                              listen_addr={"198.162.1.2", 9010}
                             },
    Ring1 = riak_repl_ring:add_nat_listener(Ring0, NatListener1),
    Ring2 = riak_repl_ring:add_nat_listener(Ring1, NatListener2),
    Ring3 = riak_repl_ring:add_nat_listener(Ring2, NatListener3),
    Ring4 = riak_repl_ring:add_listener(Ring3, Listener),
    ReplConfig1 = riak_repl_ring:get_repl_config(Ring4),
    ConnectedIP = "198.162.1.3", %% existing connection is not NAT'd.
    %% we should only listen on the local listener since we're on the same network
    [LocalAddr] = get_public_listener_addrs(ReplConfig1, ConnectedIP),
    ?assertEqual(LocalAddr, {"198.162.1.2", 9010}),
    Ring4.

get_all_listen_addrs_test() ->
    Ring = get_public_listener_addrs_test(),
    ReplConfig = riak_repl_ring:get_repl_config(Ring),
    [Addr4,PubAddr3,PubAddr2,PubAddr1,Addr3,Addr2,Addr1] = get_all_listener_addrs(ReplConfig),
    ?assertEqual(PubAddr1, {"10.11.12.12", 9012}),
    ?assertEqual(PubAddr2, {"10.11.12.13", 9013}),
    ?assertEqual(PubAddr3, {"10.11.12.14", 9014}),
    ?assertEqual(Addr4, {"198.162.1.2", 9010}),
    ?assertEqual(Addr3, {"127.0.0.3", 9000}),
    ?assertEqual(Addr2, {"127.0.0.2", 9000}),
    ?assertEqual(Addr1, {"127.0.0.1", 9000}).

rewrite_config_site_ips_pure_test() ->
    %% Their Ring has two NAT'd public listeners:
    %%  10.11.12.13 and 10.11.12.14
    TheirRing = get_public_listener_addrs_test(),

    %% My ring MUST already have the remote site "test" added.
    RemoteSiteName = "test",
    MyRing = ensure_config_test(),
    ?assertNotEqual(undefined, riak_repl_ring:get_site(MyRing, RemoteSiteName)),

    %% Our (client) Ring has one private listener that overlaps
    %% with the remote cluster (198.162.1.2) and one public NAT'd
    %% listener (10.11.12.14) that also has a collision on the
    %% local binding for that NAT (127.0.0.1), which shouldn't
    %% be added to the remote site.

    MyListener = #repl_listener{nodename='mytest@mytest',
                                listen_addr={"198.162.1.2", 9018}
                               },
    MyNatListener = #nat_listener{nodename='mytest@mytest',
                                  listen_addr={"127.0.0.1", 9015},
                                  nat_addr={"10.11.12.14", 9016}
                                 },
    MyRing1 = riak_repl_ring:add_listener(MyRing, MyListener),
    MyRing2 = riak_repl_ring:add_nat_listener(MyRing1, MyNatListener),
    %% make sure we added my listeners correctly
    MyReplConfig = riak_repl_ring:get_repl_config(MyRing2),
    ConnectedIP = "10.11.12.14",  %% we are connected via a NAT'd IP
    [MyPubAddr] = get_public_listener_addrs(MyReplConfig, ConnectedIP),
    ?assertEqual(MyPubAddr, {"10.11.12.14", 9016}),

    [MyListenAddr,MyNatAddr,MyNatBinding] = get_all_listener_addrs(MyReplConfig),
    ?assertEqual(MyNatAddr, {"10.11.12.14", 9016}),
    ?assertEqual(MyNatBinding, {"127.0.0.1", 9015}),
    ?assertEqual(MyListenAddr, {"198.162.1.2", 9018}),

    %% Put an already known "active" addr in our Site list and make sure it stays there.
    ActiveAddr = {"10.11.12.12", 9012}, %% connected on existing NAT'd IP
    MyRingActive = riak_repl_ring:add_site_addr(MyRing2, RemoteSiteName, ActiveAddr),
    case riak_repl_ring:get_site(MyRingActive, RemoteSiteName) of
        undefined -> ?assertEqual("", "empty site list for MyRingActive!");
        #repl_site{addrs=[Addr]} -> ?assertEqual(Addr, {"10.11.12.12", 9012})
    end,

    %% put a stale IP addr in my list of RemoteSite addrs and make sure it gets removed.
    %% My Ring now has a combination of Stale and Active IP addresses.
    StaleAddr = {"10.11.12.1", 9011},
    MyRingCombo = riak_repl_ring:add_site_addr(MyRingActive, RemoteSiteName, StaleAddr),

    %% Ok, finally, apply the remote replication update to our ring...
    TheirReplConfig = riak_repl_ring:get_repl_config(TheirRing),
    MyNewRing = rewrite_config_site_ips_pure(TheirReplConfig, MyRingCombo,
                                             RemoteSiteName, ConnectedIP),
    %% changes need to be made
    ?assertNotEqual(none, MyNewRing),

    %% we should have added one of their listeners to our Sites to connect to (.13)
    %% but not the other, which collides with us (.14). And we had one that was already
    %% active (.12).
    Site = riak_repl_ring:get_site(MyNewRing, RemoteSiteName),
    case Site of
        undefined ->
            ?assertEqual(undefined, false);
        #repl_site{addrs=Addrs} ->
            [NewAddr,ActiveAddr] = Addrs,
            ?assertEqual(ActiveAddr, {"10.11.12.12", 9012}),
            ?assertEqual(NewAddr, {"10.11.12.13", 9013})
    end.


rewrite_config_site_ips_pure_same_public_ip_test() ->
    %% Their Ring has thee NAT'd public listeners:
    %% 10.11.12.1:9090 and 10.11.12.1:9091 and 10.11.12.1:9092
    %% This can happen at a site with one public IP but multiple servers
    %% behind it
    Ring0 = riak_repl_ring:ensure_config_test(),
    NatListener1 = #nat_listener{nodename='test1@test',
                                 listen_addr={"127.0.0.1", 9000},
                                 nat_addr={"10.11.12.1", 9090}
                                },
    NatListener2 = #nat_listener{nodename='test2@test',
                                 listen_addr={"127.0.0.2", 9000},
                                 nat_addr={"10.11.12.1", 9091}
                                },
    NatListener3 = #nat_listener{nodename='test3@test',
                                 listen_addr={"127.0.0.3", 9000},
                                 nat_addr={"10.11.12.1", 9092}
                                },
    Ring1 = riak_repl_ring:add_nat_listener(Ring0, NatListener1),
    Ring2 = riak_repl_ring:add_nat_listener(Ring1, NatListener2),
    Ring3 = riak_repl_ring:add_nat_listener(Ring2, NatListener3),

    TheirRing = Ring3,

    Ring = riak_repl_ring:ensure_config(mock_ring()),
    %% Add the remote site "test" to our ring configuration so that it's known.
    %% The site has only one of the 3 remote ips in it
    RemoteSiteName = "test",
    MyRing = riak_repl_ring:add_site(Ring, #repl_site{name=RemoteSiteName,
            addrs=[{"10.11.12.1", 9092}]}),
    %% we have no local listeners

    %% Add a stale IP addr in our list of RemoteSite addrs and make sure it gets
    %% removed without removing the new ones.
    StaleAddr = {"10.11.12.1", 9089},
    MyRingCombo = riak_repl_ring:add_site_addr(MyRing, RemoteSiteName, StaleAddr),

    %% Ok, finally, apply the remote replication update to our ring...
    ConnectedIP = "10.11.12.1", %% we are connected via a NAT'd address
    TheirReplConfig = riak_repl_ring:get_repl_config(TheirRing),
    MyNewRing = rewrite_config_site_ips_pure(TheirReplConfig, MyRingCombo,
                                             RemoteSiteName, ConnectedIP),
    %% changes need to be made
    ?assertNotEqual(none, MyNewRing),

    %% We should have added three new IP/Port entries and removed the stale entry.
    Site = riak_repl_ring:get_site(MyNewRing, RemoteSiteName),
    case Site of
        undefined ->
            ?assertEqual(undefined, false);
        #repl_site{addrs=Addrs} ->
            [A,B,C] = Addrs,
            ?assertEqual(A, {"10.11.12.1", 9090}),
            ?assertEqual(B, {"10.11.12.1", 9091}),
            ?assertEqual(C, {"10.11.12.1", 9092})
    end.

-endif.<|MERGE_RESOLUTION|>--- conflicted
+++ resolved
@@ -133,7 +133,6 @@
     NewState = State#state{
         listener = {connected, IPAddr, Port},
         socket=Socket,
-<<<<<<< HEAD
         transport=Transport,
         client=proplists:get_value(client, Props),
         my_pi=proplists:get_value(my_pi, Props)},
@@ -142,27 +141,18 @@
             send(Transport, Socket, {peerinfo, NewState#state.my_pi,
                     [bounded_queue, keepalive, {fullsync_strategies,
                             app_helper:get_env(riak_repl, fullsync_strategies,
-                                [?LEGACY_STRATEGY])}]});
+                                [?LEGACY_STRATEGY])},
+                     {connected_ip, IPAddr}
+                    ]});
         _ ->
             %% Send a fake peerinfo that will cause a connection failure if
             %% we don't renegotiate SSL. This avoids leaking the ring and
             %% accidentally connecting to an insecure site
             send(Transport, Socket, {peerinfo,
-                    riak_repl_util:make_fake_peer_info(), [ssl_required]})
+                    riak_repl_util:make_fake_peer_info(),
+                                     [ssl_required,
+                                      {connected_ip, IPAddr}]})
     end,
-=======
-        client=proplists:get_value(client, Props),
-        my_pi=proplists:get_value(my_pi, Props),
-        partitions=proplists:get_value(partitions, Props)},
-    send(Socket, {peerinfo, NewState#state.my_pi,
-                  [bounded_queue, keepalive,
-                   {fullsync_strategies,
-                    app_helper:get_env(riak_repl, fullsync_strategies,
-                                       [?LEGACY_STRATEGY])},
-                   {connected_ip, IPAddr}
-            ]}),
-    inet:setopts(Socket, [{active, once}]),
->>>>>>> 20b7b022
     recv_peerinfo(NewState);
 handle_info({connect_failed, Reason}, State) ->
     lager:debug("Failed to connect to site ~p: ~p", [State#state.sitename,
@@ -292,12 +282,8 @@
 %% Function spawned to do async connect
 async_connect(Parent, IPAddr, Port) ->
     Timeout = app_helper:get_env(riak_repl, client_connect_timeout, 15000),
-<<<<<<< HEAD
     Transport = ranch_tcp,
-    case gen_tcp:connect(IPAddr, Port, [binary, 
-=======
     case gen_tcp:connect(IPAddr, Port, [binary,
->>>>>>> 20b7b022
                                         {packet, 4},
                                         {active, false},
                                         {keepalive, true},
@@ -310,13 +296,8 @@
             Parent ! {connect_failed, Reason}
     end.
 
-<<<<<<< HEAD
 send(Transport, Socket, Data) when is_binary(Data) -> 
     R = Transport:send(Socket, Data),
-=======
-send(Socket, Data) when is_binary(Data) ->
-    R = gen_tcp:send(Socket, Data),
->>>>>>> 20b7b022
     riak_repl_stats:client_bytes_sent(size(Data)),
     R;
 send(Transport, Socket, Data) ->
@@ -336,7 +317,7 @@
     send(T, S, {q_ack, F}),
     State#state{count=0}.
 
-recv_peerinfo(#state{transport=T,socket=Socket} = State) ->
+recv_peerinfo(#state{transport=T,socket=Socket, listener={_, ConnIP, _Port}} = State) ->
     Proto = T:name(),
     case T:recv(Socket, 0, ?PEERINFO_TIMEOUT) of
         {ok, Data} ->
@@ -352,7 +333,9 @@
                             send(Transport, SSLSocket, {peerinfo, State#state.my_pi,
                                     [bounded_queue, {fullsync_strategies,
                                             app_helper:get_env(riak_repl, fullsync_strategies,
-                                                [?LEGACY_STRATEGY])}]}),
+                                                [?LEGACY_STRATEGY])},
+                                     {connected_ip, ConnIP}
+                                    ]}),
                             recv_peerinfo(State#state{socket=SSLSocket,
                                     transport=Transport});
                         {error, Reason} ->
@@ -404,12 +387,9 @@
             {stop, normal, State}
     end.
 
-<<<<<<< HEAD
-handle_peerinfo(#state{sitename=SiteName, transport=Transport, socket=Socket} = State, TheirPeerInfo, Capability) ->
-=======
-handle_peerinfo(#state{sitename=SiteName, socket=Socket, listener={_, ConnIP, _Port}} = State,
-                       TheirPeerInfo, Capability) ->
->>>>>>> 20b7b022
+handle_peerinfo(#state{sitename=SiteName, transport=Transport,
+                       socket=Socket, listener={_, ConnIP, _Port}} = State,
+                TheirPeerInfo, Capability) ->
     MyPeerInfo = State#state.my_pi,
     case riak_repl_util:validate_peer_info(TheirPeerInfo, MyPeerInfo) of
         true ->
@@ -450,11 +430,7 @@
                         true ->
                             AckFreq = app_helper:get_env(riak_repl,client_ack_frequency,
                                 ?REPL_DEFAULT_ACK_FREQUENCY),
-<<<<<<< HEAD
-                            State#state{count=0, 
-=======
-                            State1 = State#state{count=0,
->>>>>>> 20b7b022
+                            State#state{count=0,
                                 ack_freq=AckFreq};
                         false ->
                             State
@@ -466,13 +442,8 @@
                             undefined
                     end,
                     TheirRing = riak_core_ring:upgrade(TheirPeerInfo#peer_info.ring),
-<<<<<<< HEAD
-                    update_site_ips(riak_repl_ring:get_repl_config(TheirRing), SiteName),
+                    update_site_ips(riak_repl_ring:get_repl_config(TheirRing), SiteName, ConnIP),
                     Transport:setopts(Socket, [{active, once}]),
-=======
-                    update_site_ips(riak_repl_ring:get_repl_config(TheirRing), SiteName, ConnIP),
-                    inet:setopts(Socket, [{active, once}]),
->>>>>>> 20b7b022
                     riak_repl_stats:client_connects(),
                     MinPool = app_helper:get_env(riak_repl, min_put_workers, 5),
                     MaxPool = app_helper:get_env(riak_repl, max_put_workers, 100),
