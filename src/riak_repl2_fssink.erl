--- conflicted
+++ resolved
@@ -1,11 +1,6 @@
-<<<<<<< HEAD
 %% Riak EnterpriseDS
 %% Copyright 2012-2016 Basho Technologies, Inc. All Rights Reserved.
--module(riak_repl2_fssink).
--include("riak_repl.hrl").
-
-=======
->>>>>>> c8f63e34
+
 %% @doc fssink
 %%
 %% This module is responsible, at a high level, for accomplishing the full sync
@@ -45,10 +40,10 @@
 
 -behaviour(gen_server).
 
--compile({nowarn_deprecated_function, 
-            [{gen_fsm, send_event, 2},
-                {gen_fsm, sync_send_all_state_event, 3},
-                {gen_fsm, sync_send_all_state_event, 2}]}).
+-compile({nowarn_deprecated_function,
+          [{gen_fsm, send_event, 2},
+           {gen_fsm, sync_send_all_state_event, 3},
+           {gen_fsm, sync_send_all_state_event, 2}]}).
 
 %% API
 -export([start_link/4, sync_register_service/0, start_service/5, legacy_status/2, fullsync_complete/1]).
