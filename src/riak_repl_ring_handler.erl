%% Riak EnterpriseDS
%% Copyright (c) 2007-2010 Basho Technologies, Inc.  All Rights Reserved.
-module(riak_repl_ring_handler).
-author('Andy Gross <andy@basho.com>').

-behaviour(gen_event).

-include("riak_repl.hrl").

%% gen_event callbacks
-export([init/1, handle_event/2, handle_call/2,
         handle_info/2, terminate/2, code_change/3]).

-record(state, { ring :: tuple() }).


%% ===================================================================
%% gen_event Callbacks
%% ===================================================================

init([]) ->
    {ok, Ring} = riak_core_ring_manager:get_my_ring(),
    case riak_repl_ring:get_repl_config(Ring) of
        undefined ->
            {ok, #state{ring=Ring}};
        _ ->
            reset_leader(Ring),
            {ok, #state{ring=Ring}}
    end.


handle_event({ring_update, Ring}, State=#state{ring=Ring}) ->
    %% Ring is unchanged from previous notification
    {ok, State};
handle_event({ring_update, NewRing}, State=#state{ring=OldRing}) ->
    %% Ring has changed.
    FinalRing = init_repl_config(OldRing, NewRing),
    reset_leader(FinalRing),
    riak_repl_controller:set_repl_config(riak_repl_ring:get_repl_config(FinalRing)),
    {ok, State#state{ring=FinalRing}};
handle_event(_Event, State) ->
    {ok, State}.


handle_call(_Request, State) ->
    {ok, ok, State}.


handle_info(_Info, State) ->
    {ok, State}.


terminate(_Reason, _State) ->
    ok.


code_change(_OldVsn, State, _Extra) ->
    {ok, State}.


%% ===================================================================
%% Internal functions
%% ===================================================================

%%
%% Initialize repl config structure as necessary
%%
init_repl_config(OldRing, NewRing) ->
    %% Check the repl config for changes. The ring is updated
    %% such that we are guaranteed to have an initialized data
    %% structure after this function returns. If necessary, we
    %% also push out the changed ring.
    OldRC = riak_repl_ring:get_repl_config(OldRing),
    NewRC = riak_repl_ring:get_repl_config(NewRing),
    case {OldRC, NewRC} of
        {undefined, undefined} ->
<<<<<<< HEAD
            update_ring(riak_repl_ring:initial_config());
=======
            update_ring(riak_repl_ring:init_repl_config());
>>>>>>> e3cd4c5b

        {_, undefined} ->
            update_ring(OldRC);

        _ ->
            NewRing
    end.


%%
%% Given a new repl config, update the system-local ring.
%%
update_ring(ReplConfig) ->
<<<<<<< HEAD
=======
    error_logger:info_msg("Repushing new replconfig!\n", []),
>>>>>>> e3cd4c5b
    F = fun(Ring, _) ->
                {new_ring, riak_repl_ring:set_repl_config(Ring, ReplConfig)}
        end,
    {ok, FinalRing} = riak_core_ring_manager:ring_trans(F, undefined),
    riak_core_ring_manager:write_ringfile(),
    FinalRing.


%%
%% Stop and restart the leader if appropriate; it's always necessary
%% to stop the leader as this function is only invoked when the ring
%% has changed in some way.
%%
reset_leader(Ring) ->
    riak_repl_sup:stop_leader(),

    case should_start_leader(Ring) of
        {true, Args} ->
            riak_repl_sup:start_leader(Args);
        _ ->
            ok
    end.

has_sites(ReplConfig) ->
    dict:fetch(sites, ReplConfig) /= [].

has_listeners(ReplConfig) ->
    dict:fetch(listeners, ReplConfig) /= [].

listener_nodes(ReplConfig) ->
    Listeners = dict:fetch(listeners, ReplConfig),
    [L#repl_listener.nodename || L <- Listeners].

should_start_leader(Ring) ->
    AllNodes = riak_core_ring:all_members(Ring),
    case riak_repl_ring:get_repl_config(Ring) of
        undefined ->
            {false, [[], [], false]};
        RC ->
            Listeners = listener_nodes(RC),
            Workers = ordsets:to_list(
                        ordsets:subtract(ordsets:from_list(AllNodes),
                                         ordsets:from_list(Listeners))),
            case {has_sites(RC), has_listeners(RC)} of
                {true, true} ->
                    {true, [Listeners, Workers, true]};
                {true, false} ->
                    {true, [AllNodes, [], false]};
                {false, true} ->
                    {true, [Listeners, Workers, true]};
                {false, false} ->
                    {false, [[], [], false]}
            end
    end.
<|MERGE_RESOLUTION|>--- conflicted
+++ resolved
@@ -74,11 +74,7 @@
     NewRC = riak_repl_ring:get_repl_config(NewRing),
     case {OldRC, NewRC} of
         {undefined, undefined} ->
-<<<<<<< HEAD
-            update_ring(riak_repl_ring:initial_config());
-=======
             update_ring(riak_repl_ring:init_repl_config());
->>>>>>> e3cd4c5b
 
         {_, undefined} ->
             update_ring(OldRC);
@@ -92,10 +88,7 @@
 %% Given a new repl config, update the system-local ring.
 %%
 update_ring(ReplConfig) ->
-<<<<<<< HEAD
-=======
     error_logger:info_msg("Repushing new replconfig!\n", []),
->>>>>>> e3cd4c5b
     F = fun(Ring, _) ->
                 {new_ring, riak_repl_ring:set_repl_config(Ring, ReplConfig)}
         end,
