--- conflicted
+++ resolved
@@ -100,20 +100,7 @@
     Coord = riak_repl_console:coordinator_stats(),
     CoordSrv = riak_repl_console:coordinator_srv_stats(),
     RTQ = [{realtime_queue_stats, riak_repl2_rtq:status()}],
-<<<<<<< HEAD
     PGStats = riak_repl2_pg:status(),
-    jsonify_stats(RTRemotesStatus,[]) ++
-        jsonify_stats(FSRemotesStatus,[]) ++
-        CMStats ++
-        Stats1 ++
-        LeaderStats
-        ++ jsonify_stats(Clients, [])
-        ++ jsonify_stats(Servers, [])
-        ++ RTQ
-        ++ jsonify_stats(Coord,[])
-        ++ jsonify_stats(CoordSrv,[])
-        ++ PGStats.
-=======
 
     Most = lists:append([RTRemotesStatus, FSRemotesStatus, Stats1, CMStats,
       LeaderStats, Servers, Clients, Coord, CoordSrv, RTQ]),
@@ -123,9 +110,7 @@
         ++ jsonify_stats(Servers, [])
     ++ RTQ 
     ++ jsonify_stats(Coord,[])
-    ++ jsonify_stats(CoordSrv,[]) ++ jsonify_stats(KbpsSums, []).
-
->>>>>>> cd4c3ac5
+    ++ jsonify_stats(CoordSrv,[]) ++ PGStats ++ jsonify_stats(KbpsSums, []).
 
 format_pid(Pid) ->
     list_to_binary(riak_repl_util:safe_pid_to_list(Pid)).
