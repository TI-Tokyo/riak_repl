--- conflicted
+++ resolved
@@ -70,11 +70,7 @@
 handle_call({connected, Socket, Transport, _Endpoint, Proto, Props}, _From,
         State=#state{ip=IP, partition=Partition}) ->
     Ver = riak_repl_util:deduce_wire_version_from_proto(Proto),
-<<<<<<< HEAD
-    lager:debug("fullsync negotiated ~p wire format", [Ver]),
-=======
     lager:debug("Negotiated ~p wire format", [Ver]),
->>>>>>> 14b72795
     Cluster = proplists:get_value(clustername, Props),
     lager:info("fullsync connection to ~p for ~p",[IP, Partition]),
 
